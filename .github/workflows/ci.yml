--- conflicted
+++ resolved
@@ -48,36 +48,6 @@
       - name: Test
         run: cargo test --no-default-features --features ${{ matrix.feature }}
 
-<<<<<<< HEAD
-  windows-build:
-    runs-on: windows-latest
-    strategy:
-      matrix:
-        feature: [sqlite]
-      fail-fast: false
-    env:
-      CARGO_TERM_COLOR: always
-      BUILD_PROFILE: debug
-    steps:
-      - uses: actions/checkout@v5
-      - uses: leynos/shared-actions/.github/actions/setup-rust@a455a06f519e8eedf22695232f72da420d19879b
-        with:
-          install-sqlite-deps: true
-      - name: Cache Cargo directories
-        uses: Swatinem/rust-cache@f13886b937689c021905a6b90929199931d60db1 # v2.8.1
-      - name: Add Windows GNU target
-        run: rustup target add x86_64-pc-windows-gnu
-      - name: Format
-        run: make check-fmt
-      - name: Lint
-        run: cargo clippy --no-default-features --features ${{ matrix.feature }} -- -D warnings
-      - name: Build for Windows GNU
-        run: cargo build --target x86_64-pc-windows-gnu --no-default-features --features ${{ matrix.feature }}
-      - name: Test for Windows GNU
-        run: cargo test --target x86_64-pc-windows-gnu --no-default-features --features ${{ matrix.feature }}
-
-=======
->>>>>>> 832f9333
   coverage:
     runs-on: ubuntu-latest
     services:
