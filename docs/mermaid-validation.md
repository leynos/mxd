--- conflicted
+++ resolved
@@ -33,16 +33,10 @@
 nixie --concurrency 8 docs/*.md
 ```
 
-<<<<<<< HEAD
-The script extracts each `mermaid` block, attempts rendering with an embedded
-Mermaid renderer, exits with a non-zero status on syntax errors, and prints the
-failing diagram's line with an error pointer.
-=======
 The script extracts each `mermaid` code block and attempts to render it using an
 embedded Mermaid renderer. Any syntax errors cause `nixie` to exit with a
-non-zero status. The failing diagram's line and a pointer to the error location
-are printed to help you fix the issue.
->>>>>>> a676373a
+non-zero status. The failing diagram's line and a pointer to assist in resolving
+the error.
 
 If `nixie` is not found on your `PATH` the validator explains how to install it.
 
