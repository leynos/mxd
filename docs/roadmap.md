# Implementation roadmap

This roadmap sequences the work required to deliver a Hotline-compatible server
on top of the `wireframe` transport. It consolidates requirements captured in
<!-- markdownlint-disable-next-line MD013 -->
`docs/design.md`,
`docs/adopting-hexagonal-architecture-in-the-mxd-wireframe-migration.md`,
`docs/protocol.md`, `docs/file-sharing-design.md`,
`docs/cte-extension-design.md`, `docs/chat-schema.md`, `docs/news-schema.md`,
`docs/fuzzing.md`, `docs/verification-strategy.md`, and
`docs/migration-plan-moving-mxd-protocol-implementation-to-wireframe.md`. Items
are organised into phases, steps, and measurable tasks with acceptance criteria
and explicit dependencies. Timeframes are intentionally omitted.

## 1. Wireframe migration

### 1.1. Bootstrap the wireframe server

- [x] 1.1.1. Extract protocol and domain logic into reusable library modules.
  Acceptance: `mxd` builds as a library crate consumed by both binaries,
  existing integration smoke tests pass unchanged, and core modules remain free
  of `wireframe::*` imports as prescribed in `docs/design.md`. Status:
  Completed on 9 November 2025 by moving the CLI and Tokio runtime into the
  shared `mxd::server` module, so every binary reuses the same entry points.
  Dependencies: None.
- [x] 1.1.2. Create the `mxd-wireframe-server` binary that depends on
  `wireframe` and the refactored library. Acceptance: The new binary compiles
  for x86_64 and aarch64 Linux and exposes a minimal listen loop that loads
  configuration. Status: Completed on 18 November 2025 by adding
  `WireframeBootstrap` (`src/server/wireframe.rs`) and a new binary entry point
  so the listener binds after parsing `AppConfig`. Dependencies: 1.1.1.
- [x] 1.1.3. Retire the bespoke networking loop once the wireframe pipeline is
  feature-complete. Acceptance: The legacy frame handler is gated behind a
  feature flag or removed without reducing existing automated test coverage,
  aligning with the adapter strategy in
  `docs/adopting-hexagonal-architecture-in-the-mxd-wireframe-migration.md`.
  Status: Completed on 20 November 2025 by gating the legacy runtime behind the
  `legacy-networking` feature, defaulting `server::run()` to Wireframe when
  that feature is disabled, and preserving test coverage via added unit,
  behaviour, and Postgres-backed admin tests. Dependencies: 1.4.

### 1.2. Implement the wireframe handshake

- [x] 1.2.1. Implement the 12-byte Hotline handshake preamble as a
  `wireframe::preamble::Preamble`. Acceptance: Unit tests accept the "TRTP"
  protocol ID and reject malformed inputs outlined in `docs/protocol.md`.
  Status: Completed on 24 November 2025 by introducing `HotlinePreamble` as the
  Wireframe decoder and adding unit and behaviour tests for valid and invalid
  greetings. Dependencies: 1.1.
- [x] 1.2.2. Register success and failure hooks that emit the 8-byte reply and
  enforce a five-second timeout. Acceptance: Handshake errors surface correct
  Hotline error codes and time out idle sockets, matching behaviour documented
  in the migration plan. Status: Completed on 29 November 2025 by switching to
  `wireframe` v0.1.0's preamble hooks, sending Hotline reply codes for success
  and validation errors, enforcing the five-second timeout, and covering the
  paths with `rstest` and `rstest-bdd` suites. Dependencies: 1.2.1.
- [x] 1.2.3. Persist handshake metadata (sub-protocol ID, sub-version) into
  per-connection state for later routing decisions. Acceptance: Subsequent
  handlers can branch on the stored metadata to decide compatibility shims.
  Status: Completed on 2 December 2025 by recording handshake metadata per
  connection task, exposing it via connection state and app data, and clearing
  it on teardown, so routing can gate compatibility shims safely. Dependencies:
<<<<<<< HEAD
  1.2.1.
=======
  Task “Implement the 12-byte Hotline handshake preamble as a
  `wireframe::preamble::Preamble`.”
- [ ] Task: Model handshake readiness in Temporal Logic of Actions (TLA+) and
  the TLC (TLA+ model checker). Acceptance: TLC runs the
  `crates/mxd-verification/tla/MxdHandshake.tla` spec with no invariant
  violations for bounded client counts and documents timeout, error-code, and
  readiness invariants. Dependencies: Task “Persist handshake metadata
  (sub-protocol ID, sub-version) into per-connection state for later routing
  decisions.”
>>>>>>> 042c0896

### 1.3. Adopt wireframe transaction framing

- [x] 1.3.1. Build a `wireframe` codec that reads and writes the 20-byte
  transaction header and payload framing described in `docs/protocol.md`.
  Acceptance: Property tests cover multi-fragment requests and reject invalid
  length combinations. Status: Completed on 9 December 2025 by implementing
  `BorrowDecode` for `HotlineTransaction` with header validation,
  multi-fragment reassembly, and comprehensive property tests. Dependencies:
  1.2.
- [x] 1.3.2. Surface a streaming API for large payloads so file transfers and
  news posts can consume fragmented messages incrementally. Acceptance:
  Integration tests stream upload and download payloads across multiple
  fragments, verify that reconstructed payloads exactly match the originals,
  and keep peak memory usage below the configured streaming limit (no buffer
  exhaustion). Status: Completed on 12 December 2025 by adding
  `TransactionStreamReader`, `StreamingTransaction`, and
  `TransactionWriter::write_streaming` with configurable total-size limits and
  BDD coverage for multi-fragment streaming. Dependencies: 1.3.1.
- [x] 1.3.3. Reuse existing parameter encoding helpers within the new codec to
  prevent duplicate implementations. Acceptance: All transactions built through
  the new codec match the byte-for-byte output of the existing encoder for
  shared cases. Status: Completed on 19 December 2025 by adding outbound
  encoding support to `HotlineTransaction`, reusing
  `transaction::encode_params` for parameter payloads, and covering parity with
<<<<<<< HEAD
  the legacy writer via `rstest-bdd` scenarios. Dependencies: 1.3.1.
=======
  the legacy writer via `rstest-bdd` scenarios. Dependencies: Task “Build a
  `wireframe` codec that reads and writes the 20-byte transaction header and
  payload framing described in `docs/protocol.md`.”
- [ ] Task: Add Kani harnesses for transaction framing invariants. Acceptance:
  Kani proves header validation, fragment sizing, and transaction ID echoing
  for bounded payloads without panics. Dependencies: Task “Reuse existing
  parameter encoding helpers within the new codec to prevent duplicate
  implementations.”
>>>>>>> 042c0896

### 1.4. Route transactions through wireframe

- [x] 1.4.1. Implement a domain-backed `WireframeProtocol` adapter registered
  via `.with_protocol(...)`. Acceptance: The server initialization builds the
  adapter described in
  `docs/adopting-hexagonal-architecture-in-the-mxd-wireframe-migration.md`, and
  routing smoke tests exercise every handler through this port without invoking
  legacy wiring. Status: Completed on 25 December 2025 by introducing
  `HotlineProtocol` implementing `WireframeProtocol` with lifecycle hooks,
  `RouteState` and `SessionState` for per-connection context, and unit tests
  covering protocol adapter registration, error routing, and transaction ID
  preservation. Dependencies: 1.3.
- [x] 1.4.2. Map every implemented transaction ID to a `wireframe` route that
  delegates to the existing domain handlers. Acceptance: Login, news listing,
  and file listing integration tests run against the wireframe server without
  code duplication. Dependencies: 1.4.1.
- [ ] 1.4.3. Introduce a shared session context that tracks the authenticated
  user, privileges, and connection flags. Acceptance: Session state survives
  across handlers and enforces privilege checks defined in `docs/protocol.md`.
  Dependencies: 1.4.2.
- [ ] 1.4.4. Provide outbound transport and messaging traits so domain code can
  respond without depending on `wireframe` types. Acceptance: Domain modules
  interact with adapter traits defined alongside the server boundary, and the
  crate continues compiling with no direct `wireframe` imports, matching
  guidance in `docs/design.md`. Dependencies: 1.4.2.
- [ ] 1.4.5. Provide a reply builder that mirrors Hotline error propagation and
  logging conventions. Acceptance: Error replies retain the original
  transaction IDs and are logged through the existing tracing infrastructure.
<<<<<<< HEAD
  Dependencies: 1.4.4.
=======
  Dependencies: Task “Provide outbound transport and messaging traits so domain
  code can respond without depending on `wireframe` types.”
- [ ] Task: Model routed transactions and session gating in Stateright.
  Acceptance: Stateright models explore login, privilege checks, and
  out-of-order delivery, and `cargo test -p mxd-verification` passes with
  invariants preventing privileged effects before authentication. Dependencies:
  Task “Provide a reply builder that mirrors Hotline error propagation and
  logging conventions.”
>>>>>>> 042c0896

### 1.5. Validate Hotline and SynHX compatibility

- [ ] 1.5.1. Detect clients that XOR-encode text fields and transparently decode
  or encode responses when required. Acceptance: SynHX parity tests cover
  password, message, and news bodies with the XOR toggle enabled. Dependencies:
  1.2.
- [ ] 1.5.2. Gate protocol quirks on the handshake sub-version so Hotline 1.9
  fallbacks remain available. Acceptance: Compatibility tests prove Hotline
  1.8.5, Hotline 1.9, and SynHX all log in, list users, and exchange messages
<<<<<<< HEAD
  successfully. Dependencies: 1.2.3.
- [ ] 1.5.3. Publish an internal compatibility matrix documenting supported
  clients, known deviations, and required toggles. Acceptance: The matrix lives
  in `docs/` and is referenced by release notes during QA sign-off.
  Dependencies: 1.5.2.
=======
  successfully. Dependencies: Task “Persist handshake metadata (sub-protocol
  ID, sub-version) into per-connection state for later routing decisions.”
- [ ] Task: Publish an internal compatibility matrix documenting supported
  clients, known deviations, and required toggles. Acceptance: The matrix lives
  in `docs/` and is referenced by release notes during QA sign-off.
  Dependencies: Task “Gate protocol quirks on the handshake sub-version so
  Hotline 1.9 fallbacks remain available.”
- [ ] Task: Verify XOR and sub-version compatibility logic with Kani.
  Acceptance: Kani harnesses show XOR encode/decode round-trips and version
  gating for bounded inputs without panics. Dependencies: Task “Gate protocol
  quirks on the handshake sub-version so Hotline 1.9 fallbacks remain
  available.”
>>>>>>> 042c0896

### 1.6. Regression and platform verification

- [ ] 1.6.1. Port unit and integration tests so they start the wireframe server
  binary under test. Acceptance: `cargo test` exercises login, presence, file
  listing, and news flows against the new binary. Dependencies: 1.4.
- [ ] 1.6.2. Extend the hx-based validator harness to target the wireframe
  server. Acceptance: The harness covers login, file download, chat, and news
  flows and runs in CI. Dependencies: 1.6.1.
- [ ] 1.6.3. Add cross-architecture CI jobs (x86_64 and aarch64 Linux) for the
  wireframe build and smoke tests. Acceptance: CI publishes binaries for both
  targets and reports handshake, login, and shutdown smoke results.
<<<<<<< HEAD
  Dependencies: 1.6.1.
=======
  Dependencies: Task “Port unit and integration tests so they start the
  wireframe server binary under test.”
- [ ] Task: Add CI checks for formal verification artefacts. Acceptance: CI
  runs Stateright models, selected Kani harnesses, and TLC specs, publishing
  counterexample traces as build artefacts. Dependencies: Task “Port unit and
  integration tests so they start the wireframe server binary under test.”
>>>>>>> 042c0896

## 2. Session and presence parity

### 2.1. Harden session lifecycle management

- [ ] 2.1.1. Implement transactions 300–307 (user list, change notifications,
  agree/disagree flows) exactly as described in `docs/protocol.md`. Acceptance:
  Clients receive Notify Change User (301) and Notify Delete User (302)
  broadcasts that reflect session joins, updates, and logouts. Dependencies: 1.
- [ ] 2.1.2. Track presence state, idle timers, and away flags in the shared
  session context. Acceptance: Auto-away and idle timeout thresholds trigger
  updates in the user list without manual refresh. Dependencies: 2.1.1.
- [ ] 2.1.3. Expose admin tooling to inspect and terminate sessions by user ID
  or connection ID. Acceptance: Administrators can enumerate sessions and
  terminate connections using the CLI, with events mirrored to all clients.
<<<<<<< HEAD
  Dependencies: 2.1.2.
=======
  Dependencies: Task “Track presence state, idle timers, and away flags in the
  shared session context.”
- [ ] Task: Model session lifecycle and presence interleavings in Stateright.
  Acceptance: Stateright models cover login, agree/disagree, idle updates, and
  logout ordering across multiple clients with invariants matching
  `docs/protocol.md`. Dependencies: Task “Track presence state, idle timers,
  and away flags in the shared session context.”
>>>>>>> 042c0896

### 2.2. Implement private messaging workflows

- [ ] 2.2.1. Support Send Instant Message (108) and Server Message (104)
  transactions including quoting and automatic responses. Acceptance: Unit
  tests validate option codes 1–4 and quoted replies defined in
  `docs/protocol.md`. Dependencies: 2.1.
- [ ] 2.2.2. Enforce privilege code 19 (Send Private Message) and refusal flags
  surfaced by Set Client User Info (304). Acceptance: Users without privilege
  receive error replies and refusal flags block delivery in integration tests.
  Dependencies: 2.2.1.
- [ ] 2.2.3. Log private message metadata (sender, recipient, timestamp, option)
  for auditing without storing message bodies. Acceptance: Audit records
  support tracing abuse reports while respecting privacy requirements.
<<<<<<< HEAD
  Dependencies: 2.2.2.
=======
  Dependencies: Task “Enforce privilege code 19 (Send Private Message) and
  refusal flags surfaced by Set Client User Info (304).”
- [ ] Task: Specify private messaging delivery rules in TLA+ and check with
  TLC. Acceptance: TLC verifies refusal flags and privilege gating for bounded
  sender and recipient sets with no invariant violations. Dependencies: Task
  “Enforce privilege code 19 (Send Private Message) and refusal flags surfaced
  by Set Client User Info (304).”
>>>>>>> 042c0896

### 2.3. Deliver chat room operations

- [ ] 2.3.1. Apply the schema in `docs/chat-schema.md` via Diesel migrations and
  model structs. Acceptance: Tables `chat_rooms`, `chat_participants`,
  `chat_messages`, and `chat_invites` exist in SQLite and PostgreSQL
  migrations. Dependencies: 1.
- [ ] 2.3.2. Implement chat transactions (Create Chat 111, Invite 112–114, Join
  115, Leave 116, Send Chat 105, Chat Message 106, Notify Chat events 117–120)
  exactly as specified in `docs/protocol.md`. Acceptance: Multi-user
  integration tests verify room creation, invitations, subjects, and broadcast
  messages. Dependencies: 2.3.1.
- [ ] 2.3.3. Persist room transcripts and enforce retention policies (per-room
  limits or duration-based pruning). Acceptance: Transcript retrieval returns
  chronological chat history within configured limits and purges older rows
<<<<<<< HEAD
  automatically. Dependencies: 2.3.2.
=======
  automatically. Dependencies: Task “Implement chat transactions (Create Chat
  111, Invite 112–114, Join 115, Leave 116, Send Chat 105, Chat Message 106,
  Notify Chat events 117–120) exactly as specified in `docs/protocol.md`.”
- [ ] Task: Model chat room membership and invite flows in Stateright.
  Acceptance: Stateright explores create, invite, join, leave, and message
  ordering, proving membership invariants and correct broadcast recipients.
  Dependencies: Task “Implement chat transactions (Create Chat 111, Invite
  112–114, Join 115, Leave 116, Send Chat 105, Chat Message 106, Notify Chat
  events 117–120) exactly as specified in `docs/protocol.md`.”
>>>>>>> 042c0896

## 3. File services parity

### 3.1. Align file metadata and access control

- [ ] 3.1.1. Introduce the `FileNode` schema and permission model described in
  `docs/file-sharing-design.md`. Acceptance: Diesel migrations produce tables
  with folder/file alias support and integrate with the shared permission
  tables. Dependencies: 1.
- [ ] 3.1.2. Migrate existing file metadata into `FileNode` records without data
  loss. Acceptance: All legacy file entries appear in the new schema with
  correct hierarchy, comments, and ACLs. Dependencies: 3.1.1.
- [ ] 3.1.3. Implement caching or indexing to accelerate frequent directory
  listings. Acceptance: Directory list latency stays within agreed SLAs for
<<<<<<< HEAD
  repositories containing thousands of nodes. Dependencies: 3.1.2.
=======
  repositories containing thousands of nodes. Dependencies: Task “Migrate
  existing file metadata into `FileNode` records without data loss.”
- [ ] Task: Add Kani harnesses for permission bitsets and drop box predicates.
  Acceptance: Kani proves access-control list (ACL) checks and drop box
  visibility rules for bounded cases without panics. Dependencies: Task
  “Introduce the `FileNode` schema and permission model described in
  `docs/file-sharing-design.md`.”
>>>>>>> 042c0896

### 3.2. Provide file listing and metadata transactions

- [ ] 3.2.1. Implement Get File Name List (200) and Get File Info (206) using
  the new schema. Acceptance: Clients receive Hotline-compliant listing records
  including size, comments, and privilege flags. Dependencies: 3.1.
- [ ] 3.2.2. Implement Set File Info (207) for renames, comments, and drop box
  flags with privilege enforcement. Acceptance: Integration tests verify
  renames, comment edits, and drop box toggles with proper audit logs.
  Dependencies: 3.2.1.
- [ ] 3.2.3. Expose folder-specific ACL management commands to admins.
  Acceptance: Admins can grant or revoke folder privileges through CLI or
<<<<<<< HEAD
  administrative transactions with immediate effect. Dependencies: 3.2.2.
=======
  administrative transactions with immediate effect. Dependencies: Task
  “Implement Set File Info (207) for renames, comments, and drop box flags with
  privilege enforcement.”
- [ ] Task: Model file listing visibility in Stateright. Acceptance:
  Stateright models include admin and non-admin clients and prove drop box
  contents never leak to unauthorised users, matching
  `docs/file-sharing-design.md`. Dependencies: Task “Implement Set File Info
  (207) for renames, comments, and drop box flags with privilege enforcement.”
>>>>>>> 042c0896

### 3.3. Build transfer and resume pipelines

- [ ] 3.3.1. Implement Download File (202) with resume support and dedicated
  data-channel negotiation. Acceptance: Partial downloads resume correctly
  after reconnect and respect bandwidth throttling policies. Dependencies: 3.2.
- [ ] 3.3.2. Implement Upload File (203) and Upload Folder (213) with multipart
  streaming to `object_store` backends. Acceptance: Uploads can be paused and
  resumed and emit progress events to the client. Dependencies: 3.3.1.
- [ ] 3.3.3. Implement Download Folder (210) with recursive packaging and
  optional compression. Acceptance: Clients receive multi-file archives that
<<<<<<< HEAD
  reconstruct the folder hierarchy faithfully. Dependencies: 3.3.2.
=======
  reconstruct the folder hierarchy faithfully. Dependencies: Task “Implement
  Upload File (203) and Upload Folder (213) with multipart streaming to
  `object_store` backends.”
- [ ] Task: Specify transfer and resume state machines in TLA+ and check with
  TLC. Acceptance: The spec models download and upload, resume tokens, and
  data-channel negotiation and proves idempotent completion for bounded
  transfers. Dependencies: Task “Implement Upload File (203) and Upload Folder
  (213) with multipart streaming to `object_store` backends.”
>>>>>>> 042c0896

### 3.4. Deliver advanced file management features

- [ ] 3.4.1. Implement folder operations (New Folder 205, Move 208, Delete 204)
  with transactional integrity. Acceptance: Operations either commit fully or
  roll back on failure and honour folder-level privileges. Dependencies: 3.3.
- [ ] 3.4.2. Implement Make File Alias (209) with validation against cycles and
  permission inheritance. Acceptance: Alias creation respects access
  restrictions and exposes target metadata consistently. Dependencies: 3.4.1.
- [ ] 3.4.3. Surface drop box behaviours (upload-only folders, per-user mailbox)
  defined in `docs/file-sharing-design.md`. Acceptance: Drop boxes hide
  contents from non-admin users while accepting uploads and notifying
<<<<<<< HEAD
  moderators. Dependencies: 3.4.1.
=======
  moderators. Dependencies: Task “Implement folder operations (New Folder 205,
  Move 208, Delete 204) with transactional integrity.”
- [ ] Task: Prove alias and move validation helpers with Kani. Acceptance:
  Kani harnesses prevent cycles, self-links, and invalid moves for bounded
  folder graphs. Dependencies: Task “Implement Make File Alias (209) with
  validation against cycles and permission inheritance.”
>>>>>>> 042c0896

### 3.5. Support multi-backend object storage

- [ ] 3.5.1. Configure `object_store` drivers for local disk, S3-compatible, and
  Azure Blob targets. Acceptance: Integration tests upload and download files
  across all supported backends using the same code path. Dependencies: 3.3.
- [ ] 3.5.2. Implement lifecycle hooks for retention policies (expiry, archive,
  delete) per folder. Acceptance: Scheduled jobs archive or delete expired
  content and update listings accordingly. Dependencies: 3.5.1.
- [ ] 3.5.3. Instrument transfer metrics (latency, throughput, error rate) for
  observability dashboards. Acceptance: Metrics feed Grafana-style dashboards
<<<<<<< HEAD
  and alert on sustained regressions. Dependencies: 3.5.2.
=======
  and alert on sustained regressions. Dependencies: Task “Implement lifecycle
  hooks for retention policies (expiry, archive, delete) per folder.”
- [ ] Task: Model object lifecycle transitions in TLA+ and check with TLC.
  Acceptance: The spec proves expiry, archive, and delete transitions are
  monotonic and do not resurrect content for bounded objects. Dependencies:
  Task “Implement lifecycle hooks for retention policies (expiry, archive,
  delete) per folder.”
>>>>>>> 042c0896

## 4. News system rebuild

### 4.1. Align the news schema and migrations

- [ ] 4.1.1. Apply the schema from `docs/news-schema.md` (bundles, categories,
  threaded articles, permissions). Acceptance: Schema exists in both SQLite and
  PostgreSQL migrations with referential integrity and required indices.
  Dependencies: 1.
- [ ] 4.1.2. Migrate existing news content into the new structure with bundle
  and category GUIDs. Acceptance: Historical articles retain threading (parent,
  prev, next) and remain addressable by GUID. Dependencies: 4.1.1.
- [ ] 4.1.3. Seed the permissions catalogue with the 38 news privilege codes
  documented in `docs/protocol.md`. Acceptance: Users acquire news privileges
  via `user_permissions` entries and transactions honour those flags.
<<<<<<< HEAD
  Dependencies: 4.1.1.
=======
  Dependencies: Task “Apply the schema from `docs/news-schema.md` (bundles,
  categories, threaded articles, permissions).”
- [ ] Task: Specify news threading invariants in TLA+ and check with TLC.
  Acceptance: The spec models parent, prev, next, and first-child links and
  proves acyclic ordering for bounded graphs. Dependencies: Task “Apply the
  schema from `docs/news-schema.md` (bundles, categories, threaded articles,
  permissions).”
>>>>>>> 042c0896

### 4.2. Implement news browsing transactions

- [ ] 4.2.1. Implement Get News Category List, Get News Category, and Get News
  Article transactions with paging support. Acceptance: Clients can traverse
  bundles, categories, and threaded articles with consistent sequence numbers.
  Dependencies: 4.1.
- [ ] 4.2.2. Implement news search and filtering (by poster, date range,
  headline) using Diesel query helpers. Acceptance: Search queries return
  results within 200 ms for typical data sets and support CTE-backed recursive
  traversal where needed. Dependencies: 4.2.1.
- [ ] 4.2.3. Cache frequently accessed bundles and article headers.
  Acceptance: Cache hit rates exceed 90% for popular bundles without stale data
<<<<<<< HEAD
  exceeding configured TTLs. Dependencies: 4.2.2.
=======
  exceeding configured TTLs. Dependencies: Task “Implement news search and
  filtering (by poster, date range, headline) using Diesel query helpers.”
- [ ] Task: Add Kani harnesses for paging and sequence calculations.
  Acceptance: Kani proves bounds checks and monotonic sequence numbers for
  bounded result sets without panics. Dependencies: Task “Implement news search
  and filtering (by poster, date range, headline) using Diesel query helpers.”
>>>>>>> 042c0896

### 4.3. Implement news authoring and moderation

- [ ] 4.3.1. Implement Post News, Post News Reply, Edit News, and Delete News
  transactions with full audit trails. Acceptance: Article revisions capture
  editor, timestamp, and diff metadata and enforce privilege codes 21 and 33.
  Dependencies: 4.1.
- [ ] 4.3.2. Implement category and bundle management transactions (create,
  rename, delete) with hierarchical updates. Acceptance: Bundle/category
  operations update GUIDs, sequence numbers, and notify subscribed clients.
  Dependencies: 4.3.1.
- [ ] 4.3.3. Provide moderation tooling for locking threads, pinning articles,
  and escalating reports. Acceptance: Moderators can lock or pin via the CLI or
  administrative transactions and clients reflect the state in listings.
<<<<<<< HEAD
  Dependencies: 4.3.1.
=======
  Dependencies: Task “Implement Post News, Post News Reply, Edit News, and
  Delete News transactions with full audit trails.”
- [ ] Task: Model concurrent news edits and moderation in Stateright.
  Acceptance: Stateright explores post, reply, edit, delete, and lock ordering
  and proves linkage invariants and privilege gates. Dependencies: Task
  “Implement Post News, Post News Reply, Edit News, and Delete News
  transactions with full audit trails.”
>>>>>>> 042c0896

## 5. Administration and database platform

### 5.1. Complete administrative protocol coverage

- [ ] 5.1.1. Implement administrative transactions (Kick User 109, Ban User,
  Broadcast 152, Server Message 104 without user ID) per `docs/protocol.md`.
  Acceptance: Administrators can manage sessions, issue broadcasts, and close
  the server gracefully. Dependencies: 2.
- [ ] 5.1.2. Enforce privilege codes 14–18 and 22–32 across administrative
  handlers. Acceptance: Privilege violations return protocol error codes and
  are logged with user context. Dependencies: 5.1.1.
- [ ] 5.1.3. Provide audit logs summarising administrative actions with before/
  after snapshots where applicable. Acceptance: Audit entries include actor,
  target, action, and rationale fields and feed compliance reporting.
<<<<<<< HEAD
  Dependencies: 5.1.2.
=======
  Dependencies: Task “Enforce privilege codes 14–18 and 22–32 across
  administrative handlers.”
- [ ] Task: Model administrative actions and session termination in
  Stateright. Acceptance: Stateright proves kicks, bans, and broadcasts honour
  privilege gates and that termination is idempotent for bounded sessions.
  Dependencies: Task “Enforce privilege codes 14–18 and 22–32 across
  administrative handlers.”
>>>>>>> 042c0896

### 5.2. Harden database backends and query tooling

- [ ] 5.2.1. Finalise PostgreSQL support, ensuring migrations, Diesel builders,
  and tests run against PostgreSQL 14+. Acceptance: CI runs the full
  integration suite on SQLite and PostgreSQL backends with identical behaviour.
  Dependencies: 3.
- [ ] 5.2.2. Expand `diesel_cte_ext` to cover recursive and non-recursive CTEs
  required by news threading and file hierarchy queries. Acceptance: The crate
  exposes builders validated by unit tests and example code mirroring
  `docs/cte-extension-design.md`. Dependencies: 5.2.1.
- [ ] 5.2.3. Publish API documentation and upgrade guides for `diesel_cte_ext`.
  Acceptance: `cargo doc` renders examples explaining recursive usage and the
<<<<<<< HEAD
  roadmap references the crate for hierarchical queries. Dependencies: 5.2.2.
=======
  roadmap references the crate for hierarchical queries. Dependencies: Task
  “Expand `diesel_cte_ext` to cover recursive and non-recursive CTEs required
  by news threading and file hierarchy queries.”
- [ ] Task: Add Kani harnesses for `diesel_cte_ext` query builders.
  Acceptance: Kani verifies recursive CTE builders handle empty inputs and
  bounded query shapes without panics. Dependencies: Task “Expand
  `diesel_cte_ext` to cover recursive and non-recursive CTEs required by news
  threading and file hierarchy queries.”
>>>>>>> 042c0896

## 6. Quality engineering

### 6.1. Operate continuous fuzzing

- [ ] 6.1.1. Maintain the AFL++ harness in `fuzz/` and regenerate the corpus via
  `make corpus` whenever protocol fields change. Acceptance: Nightly fuzz runs
  complete without harness crashes and store the regenerated corpus artefacts.
  Dependencies: 1.
- [ ] 6.1.2. Ensure `cargo afl fuzz` jobs run in CI using the Docker workflow
  documented in `docs/fuzzing.md`. Acceptance: CI artifacts contain crash
  triage bundles when fuzzing discovers new inputs. Dependencies: 6.1.1.
- [ ] 6.1.3. Establish a triage rota so fuzzing findings are reviewed within two
  working days. Acceptance: Triage logs record ownership, reproduction steps,
  and resolution outcomes for each fuzz discovery. Dependencies: 6.1.2.

### 6.2. Expand automated protocol coverage

- [ ] 6.2.1. Achieve full transaction coverage in integration tests using the
  validator harness. Acceptance: All implemented transactions have at least one
  positive and one negative test case executed in CI. Dependencies: 1.
- [ ] 6.2.2. Add property tests for fragment reassembly, handshake timeouts, and
  privilege bitmaps. Acceptance: Tests fail when framing invariants or
  privilege masks regress and run as part of the default test suite.
  Dependencies: 6.2.1.
- [ ] 6.2.3. Monitor protocol metrics (error codes, fragment counts, retries) to
  catch regressions quickly. Acceptance: Alerts fire when error rates exceed
  thresholds and dashboards expose trend data for release readiness.
  Dependencies: 6.2.2.

### 6.3. Maintain documentation accuracy

- [ ] 6.3.1. Update roadmap cross-references whenever protocol docs, schemas, or
  migration plans change. Acceptance: Documentation audits confirm
  `docs/roadmap.md` and the referenced design documents remain in sync after
  each functional change. Dependencies: 1–5.
- [ ] 6.3.2. Run `markdownlint` and `nixie` across `docs/` as part of CI to
  guarantee style compliance. Acceptance: CI fails on Markdown format issues or
  Mermaid errors and links to remediation guidance. Dependencies: 6.3.1.
- [ ] 6.3.3. Encourage feature owners to add Rustdoc and user-facing manuals
  before closing roadmap tasks. Acceptance: Pull requests closing roadmap items
  include updated API docs and user guidance checked into `docs/`.
  Dependencies: 6.3.2.<|MERGE_RESOLUTION|>--- conflicted
+++ resolved
@@ -60,19 +60,14 @@
   Status: Completed on 2 December 2025 by recording handshake metadata per
   connection task, exposing it via connection state and app data, and clearing
   it on teardown, so routing can gate compatibility shims safely. Dependencies:
-<<<<<<< HEAD
   1.2.1.
-=======
-  Task “Implement the 12-byte Hotline handshake preamble as a
-  `wireframe::preamble::Preamble`.”
-- [ ] Task: Model handshake readiness in Temporal Logic of Actions (TLA+) and
+- [ ] 1.2.4. Model handshake readiness in Temporal Logic of Actions (TLA+) and
   the TLC (TLA+ model checker). Acceptance: TLC runs the
   `crates/mxd-verification/tla/MxdHandshake.tla` spec with no invariant
   violations for bounded client counts and documents timeout, error-code, and
   readiness invariants. Dependencies: Task “Persist handshake metadata
   (sub-protocol ID, sub-version) into per-connection state for later routing
   decisions.”
->>>>>>> 042c0896
 
 ### 1.3. Adopt wireframe transaction framing
 
@@ -98,18 +93,12 @@
   shared cases. Status: Completed on 19 December 2025 by adding outbound
   encoding support to `HotlineTransaction`, reusing
   `transaction::encode_params` for parameter payloads, and covering parity with
-<<<<<<< HEAD
   the legacy writer via `rstest-bdd` scenarios. Dependencies: 1.3.1.
-=======
-  the legacy writer via `rstest-bdd` scenarios. Dependencies: Task “Build a
-  `wireframe` codec that reads and writes the 20-byte transaction header and
-  payload framing described in `docs/protocol.md`.”
-- [ ] Task: Add Kani harnesses for transaction framing invariants. Acceptance:
+- [ ] 1.3.4. Add Kani harnesses for transaction framing invariants. Acceptance:
   Kani proves header validation, fragment sizing, and transaction ID echoing
   for bounded payloads without panics. Dependencies: Task “Reuse existing
   parameter encoding helpers within the new codec to prevent duplicate
   implementations.”
->>>>>>> 042c0896
 
 ### 1.4. Route transactions through wireframe
 
@@ -139,18 +128,13 @@
 - [ ] 1.4.5. Provide a reply builder that mirrors Hotline error propagation and
   logging conventions. Acceptance: Error replies retain the original
   transaction IDs and are logged through the existing tracing infrastructure.
-<<<<<<< HEAD
   Dependencies: 1.4.4.
-=======
-  Dependencies: Task “Provide outbound transport and messaging traits so domain
-  code can respond without depending on `wireframe` types.”
-- [ ] Task: Model routed transactions and session gating in Stateright.
+- [ ] 1.4.6. Model routed transactions and session gating in Stateright.
   Acceptance: Stateright models explore login, privilege checks, and
   out-of-order delivery, and `cargo test -p mxd-verification` passes with
   invariants preventing privileged effects before authentication. Dependencies:
   Task “Provide a reply builder that mirrors Hotline error propagation and
   logging conventions.”
->>>>>>> 042c0896
 
 ### 1.5. Validate Hotline and SynHX compatibility
 
@@ -161,26 +145,16 @@
 - [ ] 1.5.2. Gate protocol quirks on the handshake sub-version so Hotline 1.9
   fallbacks remain available. Acceptance: Compatibility tests prove Hotline
   1.8.5, Hotline 1.9, and SynHX all log in, list users, and exchange messages
-<<<<<<< HEAD
   successfully. Dependencies: 1.2.3.
 - [ ] 1.5.3. Publish an internal compatibility matrix documenting supported
   clients, known deviations, and required toggles. Acceptance: The matrix lives
   in `docs/` and is referenced by release notes during QA sign-off.
   Dependencies: 1.5.2.
-=======
-  successfully. Dependencies: Task “Persist handshake metadata (sub-protocol
-  ID, sub-version) into per-connection state for later routing decisions.”
-- [ ] Task: Publish an internal compatibility matrix documenting supported
-  clients, known deviations, and required toggles. Acceptance: The matrix lives
-  in `docs/` and is referenced by release notes during QA sign-off.
-  Dependencies: Task “Gate protocol quirks on the handshake sub-version so
-  Hotline 1.9 fallbacks remain available.”
-- [ ] Task: Verify XOR and sub-version compatibility logic with Kani.
+- [ ] 1.5.4 Verify XOR and sub-version compatibility logic with Kani.
   Acceptance: Kani harnesses show XOR encode/decode round-trips and version
   gating for bounded inputs without panics. Dependencies: Task “Gate protocol
   quirks on the handshake sub-version so Hotline 1.9 fallbacks remain
   available.”
->>>>>>> 042c0896
 
 ### 1.6. Regression and platform verification
 
@@ -193,16 +167,11 @@
 - [ ] 1.6.3. Add cross-architecture CI jobs (x86_64 and aarch64 Linux) for the
   wireframe build and smoke tests. Acceptance: CI publishes binaries for both
   targets and reports handshake, login, and shutdown smoke results.
-<<<<<<< HEAD
   Dependencies: 1.6.1.
-=======
-  Dependencies: Task “Port unit and integration tests so they start the
-  wireframe server binary under test.”
-- [ ] Task: Add CI checks for formal verification artefacts. Acceptance: CI
+- [ ] 1.6.4. Add CI checks for formal verification artefacts. Acceptance: CI
   runs Stateright models, selected Kani harnesses, and TLC specs, publishing
   counterexample traces as build artefacts. Dependencies: Task “Port unit and
   integration tests so they start the wireframe server binary under test.”
->>>>>>> 042c0896
 
 ## 2. Session and presence parity
 
@@ -218,17 +187,12 @@
 - [ ] 2.1.3. Expose admin tooling to inspect and terminate sessions by user ID
   or connection ID. Acceptance: Administrators can enumerate sessions and
   terminate connections using the CLI, with events mirrored to all clients.
-<<<<<<< HEAD
   Dependencies: 2.1.2.
-=======
-  Dependencies: Task “Track presence state, idle timers, and away flags in the
-  shared session context.”
-- [ ] Task: Model session lifecycle and presence interleavings in Stateright.
+- [ ] 2.1.4. Model session lifecycle and presence interleavings in Stateright.
   Acceptance: Stateright models cover login, agree/disagree, idle updates, and
   logout ordering across multiple clients with invariants matching
   `docs/protocol.md`. Dependencies: Task “Track presence state, idle timers,
   and away flags in the shared session context.”
->>>>>>> 042c0896
 
 ### 2.2. Implement private messaging workflows
 
@@ -243,17 +207,12 @@
 - [ ] 2.2.3. Log private message metadata (sender, recipient, timestamp, option)
   for auditing without storing message bodies. Acceptance: Audit records
   support tracing abuse reports while respecting privacy requirements.
-<<<<<<< HEAD
   Dependencies: 2.2.2.
-=======
-  Dependencies: Task “Enforce privilege code 19 (Send Private Message) and
-  refusal flags surfaced by Set Client User Info (304).”
-- [ ] Task: Specify private messaging delivery rules in TLA+ and check with
+- [ ] 2.2.4. Specify private messaging delivery rules in TLA+ and check with
   TLC. Acceptance: TLC verifies refusal flags and privilege gating for bounded
   sender and recipient sets with no invariant violations. Dependencies: Task
   “Enforce privilege code 19 (Send Private Message) and refusal flags surfaced
   by Set Client User Info (304).”
->>>>>>> 042c0896
 
 ### 2.3. Deliver chat room operations
 
@@ -269,19 +228,13 @@
 - [ ] 2.3.3. Persist room transcripts and enforce retention policies (per-room
   limits or duration-based pruning). Acceptance: Transcript retrieval returns
   chronological chat history within configured limits and purges older rows
-<<<<<<< HEAD
   automatically. Dependencies: 2.3.2.
-=======
-  automatically. Dependencies: Task “Implement chat transactions (Create Chat
-  111, Invite 112–114, Join 115, Leave 116, Send Chat 105, Chat Message 106,
-  Notify Chat events 117–120) exactly as specified in `docs/protocol.md`.”
-- [ ] Task: Model chat room membership and invite flows in Stateright.
+- [ ] 2.3.4. Model chat room membership and invite flows in Stateright.
   Acceptance: Stateright explores create, invite, join, leave, and message
   ordering, proving membership invariants and correct broadcast recipients.
   Dependencies: Task “Implement chat transactions (Create Chat 111, Invite
   112–114, Join 115, Leave 116, Send Chat 105, Chat Message 106, Notify Chat
   events 117–120) exactly as specified in `docs/protocol.md`.”
->>>>>>> 042c0896
 
 ## 3. File services parity
 
@@ -296,17 +249,12 @@
   correct hierarchy, comments, and ACLs. Dependencies: 3.1.1.
 - [ ] 3.1.3. Implement caching or indexing to accelerate frequent directory
   listings. Acceptance: Directory list latency stays within agreed SLAs for
-<<<<<<< HEAD
   repositories containing thousands of nodes. Dependencies: 3.1.2.
-=======
-  repositories containing thousands of nodes. Dependencies: Task “Migrate
-  existing file metadata into `FileNode` records without data loss.”
-- [ ] Task: Add Kani harnesses for permission bitsets and drop box predicates.
+- [ ] 3.1.4. Add Kani harnesses for permission bitsets and drop box predicates.
   Acceptance: Kani proves access-control list (ACL) checks and drop box
   visibility rules for bounded cases without panics. Dependencies: Task
   “Introduce the `FileNode` schema and permission model described in
   `docs/file-sharing-design.md`.”
->>>>>>> 042c0896
 
 ### 3.2. Provide file listing and metadata transactions
 
@@ -319,18 +267,12 @@
   Dependencies: 3.2.1.
 - [ ] 3.2.3. Expose folder-specific ACL management commands to admins.
   Acceptance: Admins can grant or revoke folder privileges through CLI or
-<<<<<<< HEAD
   administrative transactions with immediate effect. Dependencies: 3.2.2.
-=======
-  administrative transactions with immediate effect. Dependencies: Task
-  “Implement Set File Info (207) for renames, comments, and drop box flags with
-  privilege enforcement.”
-- [ ] Task: Model file listing visibility in Stateright. Acceptance:
+- [ ] 3.2.4. Model file listing visibility in Stateright. Acceptance:
   Stateright models include admin and non-admin clients and prove drop box
   contents never leak to unauthorised users, matching
   `docs/file-sharing-design.md`. Dependencies: Task “Implement Set File Info
   (207) for renames, comments, and drop box flags with privilege enforcement.”
->>>>>>> 042c0896
 
 ### 3.3. Build transfer and resume pipelines
 
@@ -342,18 +284,12 @@
   resumed and emit progress events to the client. Dependencies: 3.3.1.
 - [ ] 3.3.3. Implement Download Folder (210) with recursive packaging and
   optional compression. Acceptance: Clients receive multi-file archives that
-<<<<<<< HEAD
   reconstruct the folder hierarchy faithfully. Dependencies: 3.3.2.
-=======
-  reconstruct the folder hierarchy faithfully. Dependencies: Task “Implement
-  Upload File (203) and Upload Folder (213) with multipart streaming to
-  `object_store` backends.”
-- [ ] Task: Specify transfer and resume state machines in TLA+ and check with
+- [ ] 3.3.4. Specify transfer and resume state machines in TLA+ and check with
   TLC. Acceptance: The spec models download and upload, resume tokens, and
   data-channel negotiation and proves idempotent completion for bounded
   transfers. Dependencies: Task “Implement Upload File (203) and Upload Folder
   (213) with multipart streaming to `object_store` backends.”
->>>>>>> 042c0896
 
 ### 3.4. Deliver advanced file management features
 
@@ -366,16 +302,11 @@
 - [ ] 3.4.3. Surface drop box behaviours (upload-only folders, per-user mailbox)
   defined in `docs/file-sharing-design.md`. Acceptance: Drop boxes hide
   contents from non-admin users while accepting uploads and notifying
-<<<<<<< HEAD
   moderators. Dependencies: 3.4.1.
-=======
-  moderators. Dependencies: Task “Implement folder operations (New Folder 205,
-  Move 208, Delete 204) with transactional integrity.”
-- [ ] Task: Prove alias and move validation helpers with Kani. Acceptance:
+- [ ] 3.4.4. Prove alias and move validation helpers with Kani. Acceptance:
   Kani harnesses prevent cycles, self-links, and invalid moves for bounded
   folder graphs. Dependencies: Task “Implement Make File Alias (209) with
   validation against cycles and permission inheritance.”
->>>>>>> 042c0896
 
 ### 3.5. Support multi-backend object storage
 
@@ -387,17 +318,12 @@
   content and update listings accordingly. Dependencies: 3.5.1.
 - [ ] 3.5.3. Instrument transfer metrics (latency, throughput, error rate) for
   observability dashboards. Acceptance: Metrics feed Grafana-style dashboards
-<<<<<<< HEAD
   and alert on sustained regressions. Dependencies: 3.5.2.
-=======
-  and alert on sustained regressions. Dependencies: Task “Implement lifecycle
-  hooks for retention policies (expiry, archive, delete) per folder.”
-- [ ] Task: Model object lifecycle transitions in TLA+ and check with TLC.
+- [ ] 3.5.4. Model object lifecycle transitions in TLA+ and check with TLC.
   Acceptance: The spec proves expiry, archive, and delete transitions are
   monotonic and do not resurrect content for bounded objects. Dependencies:
   Task “Implement lifecycle hooks for retention policies (expiry, archive,
   delete) per folder.”
->>>>>>> 042c0896
 
 ## 4. News system rebuild
 
@@ -413,17 +339,12 @@
 - [ ] 4.1.3. Seed the permissions catalogue with the 38 news privilege codes
   documented in `docs/protocol.md`. Acceptance: Users acquire news privileges
   via `user_permissions` entries and transactions honour those flags.
-<<<<<<< HEAD
   Dependencies: 4.1.1.
-=======
-  Dependencies: Task “Apply the schema from `docs/news-schema.md` (bundles,
-  categories, threaded articles, permissions).”
-- [ ] Task: Specify news threading invariants in TLA+ and check with TLC.
+- [ ] 4.1.4. Specify news threading invariants in TLA+ and check with TLC.
   Acceptance: The spec models parent, prev, next, and first-child links and
   proves acyclic ordering for bounded graphs. Dependencies: Task “Apply the
   schema from `docs/news-schema.md` (bundles, categories, threaded articles,
   permissions).”
->>>>>>> 042c0896
 
 ### 4.2. Implement news browsing transactions
 
@@ -437,16 +358,11 @@
   traversal where needed. Dependencies: 4.2.1.
 - [ ] 4.2.3. Cache frequently accessed bundles and article headers.
   Acceptance: Cache hit rates exceed 90% for popular bundles without stale data
-<<<<<<< HEAD
   exceeding configured TTLs. Dependencies: 4.2.2.
-=======
-  exceeding configured TTLs. Dependencies: Task “Implement news search and
-  filtering (by poster, date range, headline) using Diesel query helpers.”
-- [ ] Task: Add Kani harnesses for paging and sequence calculations.
+- [ ] 4.2.4. Add Kani harnesses for paging and sequence calculations.
   Acceptance: Kani proves bounds checks and monotonic sequence numbers for
   bounded result sets without panics. Dependencies: Task “Implement news search
   and filtering (by poster, date range, headline) using Diesel query helpers.”
->>>>>>> 042c0896
 
 ### 4.3. Implement news authoring and moderation
 
@@ -461,17 +377,12 @@
 - [ ] 4.3.3. Provide moderation tooling for locking threads, pinning articles,
   and escalating reports. Acceptance: Moderators can lock or pin via the CLI or
   administrative transactions and clients reflect the state in listings.
-<<<<<<< HEAD
   Dependencies: 4.3.1.
-=======
-  Dependencies: Task “Implement Post News, Post News Reply, Edit News, and
-  Delete News transactions with full audit trails.”
-- [ ] Task: Model concurrent news edits and moderation in Stateright.
+- [ ] 4.3.4. Model concurrent news edits and moderation in Stateright.
   Acceptance: Stateright explores post, reply, edit, delete, and lock ordering
   and proves linkage invariants and privilege gates. Dependencies: Task
   “Implement Post News, Post News Reply, Edit News, and Delete News
   transactions with full audit trails.”
->>>>>>> 042c0896
 
 ## 5. Administration and database platform
 
@@ -487,17 +398,12 @@
 - [ ] 5.1.3. Provide audit logs summarising administrative actions with before/
   after snapshots where applicable. Acceptance: Audit entries include actor,
   target, action, and rationale fields and feed compliance reporting.
-<<<<<<< HEAD
   Dependencies: 5.1.2.
-=======
-  Dependencies: Task “Enforce privilege codes 14–18 and 22–32 across
-  administrative handlers.”
-- [ ] Task: Model administrative actions and session termination in
+- [ ] 5.1.4. Model administrative actions and session termination in
   Stateright. Acceptance: Stateright proves kicks, bans, and broadcasts honour
   privilege gates and that termination is idempotent for bounded sessions.
   Dependencies: Task “Enforce privilege codes 14–18 and 22–32 across
   administrative handlers.”
->>>>>>> 042c0896
 
 ### 5.2. Harden database backends and query tooling
 
@@ -511,18 +417,12 @@
   `docs/cte-extension-design.md`. Dependencies: 5.2.1.
 - [ ] 5.2.3. Publish API documentation and upgrade guides for `diesel_cte_ext`.
   Acceptance: `cargo doc` renders examples explaining recursive usage and the
-<<<<<<< HEAD
   roadmap references the crate for hierarchical queries. Dependencies: 5.2.2.
-=======
-  roadmap references the crate for hierarchical queries. Dependencies: Task
-  “Expand `diesel_cte_ext` to cover recursive and non-recursive CTEs required
-  by news threading and file hierarchy queries.”
-- [ ] Task: Add Kani harnesses for `diesel_cte_ext` query builders.
+- [ ] 5.2.4. Add Kani harnesses for `diesel_cte_ext` query builders.
   Acceptance: Kani verifies recursive CTE builders handle empty inputs and
   bounded query shapes without panics. Dependencies: Task “Expand
   `diesel_cte_ext` to cover recursive and non-recursive CTEs required by news
   threading and file hierarchy queries.”
->>>>>>> 042c0896
 
 ## 6. Quality engineering
 
