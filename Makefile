--- conflicted
+++ resolved
@@ -22,16 +22,8 @@
 test: test-postgres test-sqlite
 
 test-postgres: target/debug/postgres-setup-unpriv
-<<<<<<< HEAD
-	RUSTFLAGS="-D warnings" cargo test --no-default-features --features postgres -- --nocapture
-
-=======
-<tab>RSTEST_TIMEOUT=20 RUSTFLAGS="-D warnings" cargo test --no-default-features --features postgres
->>>>>>> 91213b3c
+	RSTEST_TIMEOUT=20 RUSTFLAGS="-D warnings" cargo test --no-default-features --features postgres -- --nocapture
 test-sqlite:
-# File: Makefile
-# (around line 27)
-
 	RSTEST_TIMEOUT=20 RUSTFLAGS="-D warnings" cargo test --features sqlite
 
 target/debug/mxd:
