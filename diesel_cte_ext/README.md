--- conflicted
+++ resolved
@@ -26,21 +26,12 @@
 
 The resulting CTE `t` contains the following rows:
 
-<<<<<<< HEAD
-| n   |
-| --- |
-| 1   |
-| 2   |
-| 3   |
-| ... |
-=======
 | n |
 |---|
 | 1 |
 | 2 |
 | 3 |
 | … |
->>>>>>> 4dd6cd6b
 
 When the `async` feature is enabled, import `diesel_async::RunQueryDsl` and
 await the query as follows:
