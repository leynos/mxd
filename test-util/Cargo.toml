--- conflicted
+++ resolved
@@ -6,11 +6,7 @@
 [dependencies]
 tempfile = "3"
 nix = { version = "0.27", features = ["signal"] }
-<<<<<<< HEAD
 mxd = { path = "..", features = ["sqlite"] }
-=======
-mxd = { path = "..", default-features = false, features = ["sqlite"] }
->>>>>>> 19caf477
 tokio = { version = "1", features = ["rt", "macros"] }
 diesel = { version = "2", default-features = false, features = ["sqlite", "chrono", "returning_clauses_for_sqlite_3_35"] }
 diesel-async = { version = "0.5", default-features = false, features = ["sqlite", "sync-connection-wrapper"] }
