[package]
name = "test-util"
version = "0.1.0"
edition = "2024"

[dependencies]
tempfile = "3"
nix = { version = "0.27", features = ["signal"] }
mxd = { path = "..", default-features = false }
tokio = { version = "1", features = ["rt", "macros"] }
diesel = { version = "2", default-features = false, features = ["chrono"] }
diesel-async = { version = "0.5", default-features = false, features = ["sync-connection-wrapper"] }
diesel_migrations = { version = "2", default-features = false }
postgresql_embedded = { version = "0.18.5", features = ["tokio"], optional = true }
argon2 = { version = "0.5", features = ["std"] }
chrono = { version = "0.4", default-features = false, features = ["clock"] }
futures-util = "0.3"
<<<<<<< HEAD
=======
anyhow = { version = "1", optional = true }
>>>>>>> d3ffb394

[features]
default = ["sqlite"]
postgres = [
    "diesel/postgres",
    "diesel-async/postgres",
    "mxd/postgres",
    "postgresql_embedded",
    "diesel_migrations/postgres",
    "anyhow",
]
sqlite = [
    "diesel/sqlite",
    "diesel/returning_clauses_for_sqlite_3_35",
    "diesel-async/sqlite",
    "mxd/sqlite",
]<|MERGE_RESOLUTION|>--- conflicted
+++ resolved
@@ -15,10 +15,6 @@
 argon2 = { version = "0.5", features = ["std"] }
 chrono = { version = "0.4", default-features = false, features = ["clock"] }
 futures-util = "0.3"
-<<<<<<< HEAD
-=======
-anyhow = { version = "1", optional = true }
->>>>>>> d3ffb394
 
 [features]
 default = ["sqlite"]
