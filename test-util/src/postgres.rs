--- conflicted
+++ resolved
@@ -9,11 +9,9 @@
 use url::Url;
 use uuid::Uuid;
 
-<<<<<<< HEAD
 /// Fallback UID for the `nobody` user if lookup fails.
 const NOBODY_UID: u32 = 65_534;
 
-=======
 #[derive(Debug, Clone, PartialEq, Eq)]
 pub struct DatabaseUrl(String);
 
@@ -52,7 +50,7 @@
         Ok(Self(name))
     }
 }
->>>>>>> 26e4f5f7
+
 #[derive(Debug)]
 pub(crate) struct EmbeddedPg {
     pub url: DatabaseUrl,
