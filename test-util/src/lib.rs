--- conflicted
+++ resolved
@@ -111,7 +111,6 @@
 
     /// Return the database connection URL used by the server.
     ///
-<<<<<<< HEAD
     /// Currently tests only use SQLite, so this is just the path as a string.
     /// The method returns an owned `String` to match Diesel's `establish`
     /// Returns the database connection URL as a UTF-8 string.
@@ -126,11 +125,6 @@
     /// assert!(url.ends_with(".db"));
     /// ```
     pub fn db_url(&self) -> String {
-=======
-    /// Currently tests only use SQLite, so this is just the path rendered
-    /// as UTF-8. Borrowing avoids allocating a new `String` for each call.
-    pub fn db_url(&self) -> &str {
->>>>>>> fdc9377b
         self.db_path
             .to_str()
             .expect("database path utf8")
