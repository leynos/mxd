use std::io::{BufRead, BufReader};
use std::net::TcpListener;
use std::process::{Child, Command, Stdio};
use std::time::{Duration, Instant};

use tempfile::TempDir;

#[cfg(feature = "postgres")]
use postgresql_embedded::PostgreSQL;

#[cfg(unix)]
use nix::sys::signal::{Signal, kill};
#[cfg(unix)]
use nix::unistd::Pid;

/// Helper struct to start the mxd server for integration tests.
///
/// The server process is terminated when this struct is dropped.
pub struct TestServer {
    child: Child,
    port: u16,
    db_url: String,
    _temp: TempDir,
    #[cfg(feature = "postgres")]
    pg: Option<PostgreSQL>,
}

#[cfg(feature = "sqlite")]
fn setup_sqlite<F>(temp: &TempDir, setup: F) -> Result<String, Box<dyn std::error::Error>>
where
    F: FnOnce(&str) -> Result<(), Box<dyn std::error::Error>>,
{
    let path = temp.path().join("mxd.db");
    setup(path.to_str().expect("db path utf8"))?;
    Ok(path.to_str().unwrap().to_owned())
}

#[cfg(feature = "postgres")]
fn setup_postgres<F>(setup: F) -> Result<(String, PostgreSQL), Box<dyn std::error::Error>>
where
    F: FnOnce(&str) -> Result<(), Box<dyn std::error::Error>>,
{
    let mut pg = PostgreSQL::default();
    let rt = tokio::runtime::Runtime::new()?;
    rt.block_on(async {
        pg.setup().await?;
        pg.start().await?;
        pg.create_database("test").await?;
        Ok::<_, Box<dyn std::error::Error>>(())
    })?;
    let url = pg.settings().url("test");
    setup(&url)?;
    Ok((url, pg))
}

fn wait_for_server(child: &mut Child) -> Result<(), Box<dyn std::error::Error>> {
    if let Some(out) = &mut child.stdout {
        let mut reader = BufReader::new(out);
        let mut line = String::new();
        let timeout = Duration::from_secs(10);
        let start = Instant::now();
        loop {
            line.clear();
            if reader.read_line(&mut line)? == 0 {
                return Err("server exited before signaling readiness".into());
            }
            if line.contains("listening on") {
                break;
            }
            if start.elapsed() > timeout {
                return Err("timeout waiting for server to signal readiness".into());
            }
        }
        Ok(())
    } else {
        Err("missing stdout from server".into())
    }
}

fn build_server_command(manifest_path: &str, port: u16, db_url: &str) -> Command {
    let mut cmd = Command::new("cargo");
    cmd.args([
        "run",
        "--bin",
        "mxd",
        "--manifest-path",
        manifest_path,
        "--quiet",
        "--",
        "--bind",
        &format!("127.0.0.1:{port}"),
        "--database",
        db_url,
    ])
    .stdout(Stdio::piped())
    .stderr(Stdio::inherit());
    cmd
}

impl TestServer {
    /// Start the server using the given Cargo manifest path.
    pub fn start(manifest_path: &str) -> Result<Self, Box<dyn std::error::Error>> {
        Self::start_with_setup(manifest_path, |_| Ok(()))
    }

    /// Start the server and run a setup function before launching.
    pub fn start_with_setup<F>(
        manifest_path: &str,
        setup: F,
    ) -> Result<Self, Box<dyn std::error::Error>>
    where
        F: FnOnce(&str) -> Result<(), Box<dyn std::error::Error>>,
    {
        let temp = TempDir::new()?;

        #[cfg(feature = "sqlite")]
        let db_url = setup_sqlite(&temp, setup)?;

        #[cfg(feature = "postgres")]
        let (db_url, mut pg) = setup_postgres(setup)?;

        #[cfg(feature = "postgres")]
        let db_url = db_url;

        let socket = TcpListener::bind("127.0.0.1:0")?;
        let port = socket.local_addr()?.port();
        drop(socket);

        let mut child = build_server_command(manifest_path, port, &db_url).spawn()?;

        wait_for_server(&mut child)?;

        Ok(Self {
            child,
            port,
            db_url,
            _temp: temp,
            #[cfg(feature = "postgres")]
            pg: Some(pg),
        })
    }

    /// Return the port the server is bound to.
    pub fn port(&self) -> u16 {
        self.port
    }

    /// Return the database connection URL used by the server.
    ///
    /// The URL is stored as a `String` validated at construction time.
    /// Tests use SQLite by default, with optional PostgreSQL support via the
    /// `postgres` feature.
    pub fn db_url(&self) -> &str {
        // `db_url` was validated when the server was created, so borrowing is
        // safe and avoids repeated validation.
        self.db_url.as_str()
    }
}

impl Drop for TestServer {
    fn drop(&mut self) {
        #[cfg(unix)]
        {
            let _ = kill(Pid::from_raw(self.child.id() as i32), Signal::SIGTERM);
        }
        #[cfg(not(unix))]
        {
            let _ = self.child.kill();
        }
        let _ = self.child.wait();
        #[cfg(feature = "postgres")]
        if let Some(pg) = &mut self.pg {
            let rt = tokio::runtime::Runtime::new().unwrap();
            let _ = rt.block_on(pg.stop());
        }
    }
}

use std::io::{Read, Write};
use std::net::TcpStream;

/// Send a valid protocol handshake and read the server reply.
pub fn handshake(stream: &mut TcpStream) -> std::io::Result<()> {
    let mut buf = Vec::new();
    buf.extend_from_slice(b"TRTP");
    buf.extend_from_slice(&0u32.to_be_bytes());
    buf.extend_from_slice(&1u16.to_be_bytes());
    buf.extend_from_slice(&0u16.to_be_bytes());
    stream.write_all(&buf)?;
    let mut reply = [0u8; 8];
    stream.read_exact(&mut reply)?;
    assert_eq!(
        &reply[0..4],
        b"TRTP",
        "protocol mismatch in handshake reply"
    );
    let code = u32::from_be_bytes(reply[4..8].try_into().unwrap());
    assert_eq!(code, 0, "handshake returned error code {}", code);
    Ok(())
}

use chrono::{DateTime, Utc};
use diesel_async::{AsyncConnection, RunQueryDsl};
use futures_util::future::BoxFuture;
use mxd::db::{
    apply_migrations, add_file_acl, create_category, create_file, create_user, DbConnection,
};
use mxd::models::{NewArticle, NewCategory, NewFileAcl, NewFileEntry, NewUser};
use mxd::users::hash_password;

<<<<<<< HEAD

/// Run an async database setup function using a temporary Tokio runtime.
=======
/// Executes an asynchronous database setup function within a temporary Tokio runtime.
///
/// Establishes a database connection, runs migrations, and invokes the provided async closure with the connection. Suitable for preparing test databases synchronously from non-async contexts.
///
/// # Parameters
/// - `db`: Database connection string.
///
/// # Returns
/// Returns `Ok(())` if the setup function completes successfully; otherwise, returns an error.
>>>>>>> bdf14d63
pub fn with_db<F>(db: &str, f: F) -> Result<(), Box<dyn std::error::Error>>
where
    F: for<'c> FnOnce(
        &'c mut DbConnection,
    ) -> BoxFuture<'c, Result<(), Box<dyn std::error::Error>>>,
{
    let rt = tokio::runtime::Runtime::new()?;
    rt.block_on(async {
        let mut conn = DbConnection::establish(db).await?;
<<<<<<< HEAD
        apply_migrations(&mut conn, db).await?;
=======
        #[cfg(feature = "postgres")]
        run_migrations(&mut conn, db).await?;
        #[cfg(not(feature = "postgres"))]
        run_migrations(&mut conn).await?;
>>>>>>> bdf14d63
        f(&mut conn).await
    })
}

/// Populate the database with sample files and ACLs for file-related tests.
pub fn setup_files_db(db: &str) -> Result<(), Box<dyn std::error::Error>> {
    with_db(db, |conn| {
        Box::pin(async move {
            let argon2 = argon2::Argon2::default();
            let hashed = hash_password(&argon2, "secret")?;
            let new_user = NewUser {
                username: "alice",
                password: &hashed,
            };
            create_user(conn, &new_user).await?;
            let files = [
                NewFileEntry {
                    name: "fileA.txt",
                    object_key: "1",
                    size: 1,
                },
                NewFileEntry {
                    name: "fileB.txt",
                    object_key: "2",
                    size: 1,
                },
                NewFileEntry {
                    name: "fileC.txt",
                    object_key: "3",
                    size: 1,
                },
            ];
            for file in &files {
                create_file(conn, file).await?;
            }
            let acls = [
                NewFileAcl {
                    file_id: 1,
                    user_id: 1,
                },
                NewFileAcl {
                    file_id: 3,
                    user_id: 1,
                },
            ];
            for acl in &acls {
                add_file_acl(conn, acl).await?;
            }
            Ok(())
        })
    })
}

/// Populate the database with a "General" category and a couple of articles.
pub fn setup_news_db(db: &str) -> Result<(), Box<dyn std::error::Error>> {
    with_db(db, |conn| {
        Box::pin(async move {
            create_category(
                conn,
                &NewCategory {
                    name: "General",
                    bundle_id: None,
                },
            )
            .await?;
            use mxd::schema::news_articles::dsl as a;
            let posted = DateTime::<Utc>::from_timestamp(1000, 0)
                .expect("valid timestamp")
                .naive_utc();
            diesel::insert_into(a::news_articles)
                .values(&NewArticle {
                    category_id: 1,
                    parent_article_id: None,
                    prev_article_id: None,
                    next_article_id: None,
                    first_child_article_id: None,
                    title: "First",
                    poster: None,
                    posted_at: posted,
                    flags: 0,
                    data_flavor: Some("text/plain"),
                    data: Some("a"),
                })
                .execute(conn)
                .await?;
            let posted2 = DateTime::<Utc>::from_timestamp(2000, 0)
                .expect("valid timestamp")
                .naive_utc();
            diesel::insert_into(a::news_articles)
                .values(&NewArticle {
                    category_id: 1,
                    parent_article_id: None,
                    prev_article_id: Some(1),
                    next_article_id: None,
                    first_child_article_id: None,
                    title: "Second",
                    poster: None,
                    posted_at: posted2,
                    flags: 0,
                    data_flavor: Some("text/plain"),
                    data: Some("b"),
                })
                .execute(conn)
                .await?;
            Ok(())
        })
    })
}<|MERGE_RESOLUTION|>--- conflicted
+++ resolved
@@ -208,10 +208,6 @@
 use mxd::models::{NewArticle, NewCategory, NewFileAcl, NewFileEntry, NewUser};
 use mxd::users::hash_password;
 
-<<<<<<< HEAD
-
-/// Run an async database setup function using a temporary Tokio runtime.
-=======
 /// Executes an asynchronous database setup function within a temporary Tokio runtime.
 ///
 /// Establishes a database connection, runs migrations, and invokes the provided async closure with the connection. Suitable for preparing test databases synchronously from non-async contexts.
@@ -221,7 +217,6 @@
 ///
 /// # Returns
 /// Returns `Ok(())` if the setup function completes successfully; otherwise, returns an error.
->>>>>>> bdf14d63
 pub fn with_db<F>(db: &str, f: F) -> Result<(), Box<dyn std::error::Error>>
 where
     F: for<'c> FnOnce(
@@ -231,14 +226,7 @@
     let rt = tokio::runtime::Runtime::new()?;
     rt.block_on(async {
         let mut conn = DbConnection::establish(db).await?;
-<<<<<<< HEAD
         apply_migrations(&mut conn, db).await?;
-=======
-        #[cfg(feature = "postgres")]
-        run_migrations(&mut conn, db).await?;
-        #[cfg(not(feature = "postgres"))]
-        run_migrations(&mut conn).await?;
->>>>>>> bdf14d63
         f(&mut conn).await
     })
 }
