#![allow(non_snake_case)]
use anyhow::Result;
use std::io;
use std::net::SocketAddr;

use argon2::{Algorithm, Argon2, Params, ParamsBuilder, Version};
use clap::{Args, Parser, Subcommand};
use clap_dispatch::clap_dispatch;
use ortho_config::{OrthoConfig, load_subcommand_config, merge_cli_over_defaults};
use serde::{Deserialize, Serialize};
#[cfg(feature = "postgres")]
use url::Url;

use tokio::io::{self as tokio_io, AsyncReadExt};
use tokio::net::{TcpListener, TcpStream};
use tokio::sync::watch;
use tokio::task::JoinSet;
use tokio::time::timeout;

use diesel_async::AsyncConnection;
use mxd::db::{DbConnection, DbPool, apply_migrations, create_user, establish_pool};

#[cfg(feature = "sqlite")]
use mxd::db::audit_sqlite_features;

#[cfg(feature = "postgres")]
use mxd::db::audit_postgres_features;
use mxd::handler::{Context as HandlerContext, Session, handle_request};
use mxd::models;
use mxd::protocol;
use mxd::transaction::{TransactionError, TransactionReader, TransactionWriter};
use mxd::users::hash_password;

/// Waits for a shutdown signal, completing when termination is requested.
///
/// On Unix platforms, listens for either SIGTERM or Ctrl-C. On non-Unix platforms, listens for Ctrl-C only. The function returns when any of these signals are received, allowing for graceful shutdown of the application.
///
/// # Examples
///
/// ```
/// tokio::spawn(async {
///     shutdown_signal().await;
///     println!("Shutdown signal received.");
/// });
/// ```
async fn shutdown_signal() {
    #[cfg(unix)]
    {
        use tokio::signal::unix::{SignalKind, signal};
        let mut term = signal(SignalKind::terminate()).expect("failed to install SIGTERM handler");
        tokio::select! {
            _ = tokio::signal::ctrl_c() => {},
            _ = term.recv() => {},
        }
    }
    #[cfg(not(unix))]
    {
        tokio::signal::ctrl_c()
            .await
            .expect("failed to install Ctrl-C handler");
    }
}

#[derive(Parser, Deserialize, Serialize, Default, Debug, Clone)]
struct CreateUserArgs {
    username: Option<String>,
    password: Option<String>,
}

#[clap_dispatch(fn run(self, cfg: &AppConfig) -> Result<()>)]
#[derive(Subcommand, Deserialize, Serialize, Debug, Clone)]
enum Commands {
    #[command(name = "create-user")]
    CreateUser(CreateUserArgs),
}

impl Run for CreateUserArgs {
    /// Creates a new user with the specified username and password, hashing the password securely and storing the user in the database.
    ///
    /// Validates that both username and password are provided, hashes the password using Argon2id with parameters from the configuration, runs database migrations if necessary, and inserts the new user record. Prints a confirmation message upon successful creation.
    ///
    /// # Errors
    ///
    /// Returns an error if required arguments are missing, password hashing fails, database connection or migrations fail, or user creation is unsuccessful.
    fn run(self, cfg: &AppConfig) -> Result<()> {
        tokio::runtime::Handle::current().block_on(async {
            let username = self
                .username
                .ok_or_else(|| anyhow::anyhow!("missing username"))?;
            let password = self
                .password
                .ok_or_else(|| anyhow::anyhow!("missing password"))?;

            let params = ParamsBuilder::new()
                .m_cost(cfg.argon2_m_cost)
                .t_cost(cfg.argon2_t_cost)
                .p_cost(cfg.argon2_p_cost)
                .build()?;
            let argon2 = Argon2::new(Algorithm::Argon2id, Version::V0x13, params);
            let hashed = hash_password(&argon2, &password)?;
            let new_user = models::NewUser {
                username: &username,
                password: &hashed,
            };
            let mut conn = DbConnection::establish(&cfg.database).await?;
<<<<<<< HEAD
            apply_migrations(&mut conn, &cfg.database).await?;
=======
            #[cfg(feature = "postgres")]
            run_migrations(&mut conn, &cfg.database).await?;
            #[cfg(not(feature = "postgres"))]
            run_migrations(&mut conn).await?;
>>>>>>> bdf14d63
            create_user(&mut conn, &new_user).await?;
            println!("User {username} created");
            Ok(())
        })
    }
}

#[allow(non_snake_case)]
#[derive(Args, OrthoConfig, Serialize, Deserialize, Default, Debug, Clone)]
#[ortho_config(prefix = "MXD_")]
struct AppConfig {
    #[ortho_config(default = "0.0.0.0:5500".to_string())]
    #[arg(long, default_value_t = String::from("0.0.0.0:5500"))]
    bind: String,
    #[ortho_config(default = "mxd.db".to_string())]
    #[arg(long, default_value_t = String::from("mxd.db"))]
    database: String,
    #[ortho_config(default = Params::DEFAULT_M_COST)]
    #[arg(long, default_value_t = Params::DEFAULT_M_COST)]
    argon2_m_cost: u32,
    #[ortho_config(default = Params::DEFAULT_T_COST)]
    #[arg(long, default_value_t = Params::DEFAULT_T_COST)]
    argon2_t_cost: u32,
    #[ortho_config(default = Params::DEFAULT_P_COST)]
    #[arg(long, default_value_t = Params::DEFAULT_P_COST)]
    argon2_p_cost: u32,
}

#[derive(Parser)]
struct Cli {
    #[command(flatten)]
    config: AppConfig,
    #[command(subcommand)]
    command: Option<Commands>,
}

#[tokio::main]
async fn main() -> Result<()> {
    let cli = Cli::parse();
    let cfg = cli.config;
    if let Some(cmd) = cli.command {
        let cmd = match cmd {
            Commands::CreateUser(args) => {
                let defaults: CreateUserArgs = load_subcommand_config("MXD_", "create-user")?;
                Commands::CreateUser(merge_cli_over_defaults(&defaults, &args)?)
            }
        };
        return cmd.run(&cfg);
    }

    let bind = cfg.bind;
    let database = cfg.database;

    let params = ParamsBuilder::new()
        .m_cost(cfg.argon2_m_cost)
        .t_cost(cfg.argon2_t_cost)
        .p_cost(cfg.argon2_p_cost)
        .build()?;
    // Placeholder: use customized Argon2 instance when creating accounts
    let _argon2 = Argon2::new(Algorithm::Argon2id, Version::V0x13, params);

    let pool = setup_database(&database).await?;

    let listener = TcpListener::bind(&bind).await?;
    println!("mxd listening on {bind}");

    accept_connections(listener, pool).await
}

#[cfg(feature = "postgres")]
fn is_postgres_url(s: &str) -> bool {
    Url::parse(s)
        .map(|u| matches!(u.scheme(), "postgres" | "postgresql"))
        .unwrap_or(false)
}

async fn create_pool(database: &str) -> DbPool {
    #[cfg(feature = "postgres")]
    if is_postgres_url(database) {
        return establish_pool(database).await;
    }
    establish_pool(database).await
}

/// Sets up the database connection pool and runs migrations.
///
/// Establishes a connection pool for the specified database, audits database-specific features,
/// and applies any pending migrations. Returns the initialised connection pool on success.
///
/// # Arguments
///
/// * `database` - The database connection string or file path.
///
/// # Returns
///
/// A result containing the initialised database connection pool, or an error if setup fails.
///
/// # Examples
///
/// ```
/// let pool = setup_database("mxd.db").await?;
/// ```
async fn setup_database(database: &str) -> Result<DbPool> {
    let pool = create_pool(database).await;
    {
        let mut conn = pool.get().await.expect("failed to get db connection");
        #[cfg(feature = "sqlite")]
        audit_sqlite_features(&mut conn).await?;
        #[cfg(feature = "postgres")]
        audit_postgres_features(&mut conn).await?;
<<<<<<< HEAD
        apply_migrations(&mut conn, database).await?;
=======
        #[cfg(feature = "postgres")]
        run_migrations(&mut conn, database).await?;
        #[cfg(not(feature = "postgres"))]
        run_migrations(&mut conn).await?;
>>>>>>> bdf14d63
    }
    Ok(pool)
}

async fn accept_connections(listener: TcpListener, pool: DbPool) -> Result<()> {
    let (shutdown_tx, shutdown_rx) = watch::channel(false);
    let mut join_set = JoinSet::new();
    let shutdown = shutdown_signal();
    tokio::pin!(shutdown);

    loop {
        tokio::select! {
            () = &mut shutdown => {
                println!("shutdown signal received");
                break;
            }
            res = listener.accept() => {
                match res {
                    Ok((socket, peer)) => {
                        let pool = pool.clone();
                        let mut rx = shutdown_rx.clone();
                        join_set.spawn(async move {
                            if let Err(e) = handle_client(socket, peer, pool, &mut rx).await {
                                eprintln!("connection error from {peer}: {e}");
                            }
                        });
                    }
                    Err(e) => {
                        eprintln!("accept error: {e}");
                    }
                }
            }
        }
    }

    // notify all tasks to shut down
    let _ = shutdown_tx.send(true);

    while let Some(res) = join_set.join_next().await {
        if let Err(e) = res {
            eprintln!("task error: {e}");
        }
    }

    Ok(())
}

/// Handles a single client connection, performing handshake and processing transactions.
///
/// Performs a protocol handshake with the client, responding to handshake errors or timeouts as appropriate.
/// After a successful handshake, enters a loop to read and process transactions from the client, sending responses back.
/// Gracefully handles client disconnects and server shutdown signals.
///
/// # Arguments
///
/// - `socket`: The TCP stream representing the client connection.
/// - `peer`: The client's socket address.
/// - `pool`: The database connection pool.
/// - `shutdown`: A watch channel receiver used to signal server shutdown.
///
/// # Returns
///
/// Returns `Ok(())` on normal termination, or an error if a protocol or I/O error occurs outside of expected disconnects.
///
/// # Examples
///
/// ```no_run
/// # use tokio::net::TcpStream;
/// # use std::net::SocketAddr;
/// # use mxd::db::DbPool;
/// # use tokio::sync::watch;
/// # async fn example(socket: TcpStream, peer: SocketAddr, pool: DbPool, mut shutdown: watch::Receiver<bool>) {
/// let _ = handle_client(socket, peer, pool, &mut shutdown).await;
/// # }
/// ```
async fn handle_client(
    socket: TcpStream,
    peer: SocketAddr,
    pool: DbPool,
    shutdown: &mut watch::Receiver<bool>,
) -> Result<()> {
    let (mut reader, mut writer) = tokio_io::split(socket);

    // perform protocol handshake with a timeout
    let mut buf = [0u8; protocol::HANDSHAKE_LEN];
    match timeout(protocol::HANDSHAKE_TIMEOUT, reader.read_exact(&mut buf)).await {
        Ok(Ok(_)) => {}
        Ok(Err(e)) => {
            if e.kind() == io::ErrorKind::UnexpectedEof {
                // Client disconnected before completing the handshake
                return Ok(());
            }
            return Err(e.into());
        }
        Err(_) => {
            protocol::write_handshake_reply(&mut writer, protocol::HANDSHAKE_ERR_TIMEOUT).await?;
            return Ok(());
        }
    }
    match protocol::parse_handshake(&buf) {
        Ok(_) => {
            protocol::write_handshake_reply(&mut writer, protocol::HANDSHAKE_OK).await?;
        }
        Err(err) => {
            let code = protocol::handshake_error_code(&err);
            protocol::write_handshake_reply(&mut writer, code).await?;
            return Ok(());
        }
    }

    let mut tx_reader = TransactionReader::new(reader);
    let mut tx_writer = TransactionWriter::new(writer);
    let ctx = HandlerContext::new(peer, pool.clone());
    let mut session = Session::default();
    loop {
        tokio::select! {
            tx = tx_reader.read_transaction() => match tx {
                Ok(tx) => {
                    let frame = tx.to_bytes();
                    let resp = handle_request(&ctx, &mut session, &frame)
                        .await
                        .map_err(|e| anyhow::anyhow!(e))?;
                    tx_writer.write_transaction(&resp).await?;
                }
                Err(TransactionError::Io(ref e)) if e.kind() == io::ErrorKind::UnexpectedEof => {
                    // Remote closed the connection, end session gracefully
                    break;
                }
                Err(e) => return Err(e.into()),
            },
            _ = shutdown.changed() => {
                break;
            }
        }
    }
    Ok(())
}

#[cfg(test)]
mod tests {
    use super::*;
    use figment::Jail;

    #[test]
    fn env_config_loading() {
        Jail::expect_with(|j| {
            j.set_env("MXD_BIND", "127.0.0.1:8000");
            j.set_env("MXD_DATABASE", "env.db");
            let cfg = AppConfig::load_from_iter(["mxd"]).expect("load");
            assert_eq!(cfg.bind, "127.0.0.1:8000");
            assert_eq!(cfg.database, "env.db".to_string());
            Ok(())
        });
    }

    #[test]
    fn cli_overrides_env() {
        Jail::expect_with(|j| {
            j.set_env("MXD_BIND", "127.0.0.1:8000");
            let cfg = AppConfig::load_from_iter(["mxd", "--bind", "0.0.0.0:9000"]).expect("load");
            assert_eq!(cfg.bind, "0.0.0.0:9000");
            Ok(())
        });
    }

    #[test]
    fn loads_from_dotfile() {
        Jail::expect_with(|j| {
            j.create_file(".mxd.toml", "bind = \"1.2.3.4:1111\"")?;
            let cfg = AppConfig::load_from_iter(["mxd"]).expect("load");
            assert_eq!(cfg.bind, "1.2.3.4:1111".to_string());
            Ok(())
        });
    }

    #[test]
    fn argon2_cli() {
        Jail::expect_with(|_j| {
            let cfg = AppConfig::load_from_iter(["mxd", "--argon2-m-cost", "1024"]).expect("load");
            assert_eq!(cfg.argon2_m_cost, 1024);
            Ok(())
        });
    }
}<|MERGE_RESOLUTION|>--- conflicted
+++ resolved
@@ -103,14 +103,7 @@
                 password: &hashed,
             };
             let mut conn = DbConnection::establish(&cfg.database).await?;
-<<<<<<< HEAD
             apply_migrations(&mut conn, &cfg.database).await?;
-=======
-            #[cfg(feature = "postgres")]
-            run_migrations(&mut conn, &cfg.database).await?;
-            #[cfg(not(feature = "postgres"))]
-            run_migrations(&mut conn).await?;
->>>>>>> bdf14d63
             create_user(&mut conn, &new_user).await?;
             println!("User {username} created");
             Ok(())
@@ -221,14 +214,7 @@
         audit_sqlite_features(&mut conn).await?;
         #[cfg(feature = "postgres")]
         audit_postgres_features(&mut conn).await?;
-<<<<<<< HEAD
         apply_migrations(&mut conn, database).await?;
-=======
-        #[cfg(feature = "postgres")]
-        run_migrations(&mut conn, database).await?;
-        #[cfg(not(feature = "postgres"))]
-        run_migrations(&mut conn).await?;
->>>>>>> bdf14d63
     }
     Ok(pool)
 }
