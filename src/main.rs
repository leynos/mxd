use std::error::Error;
use std::net::SocketAddr;

use clap::{Parser, Subcommand};

use tokio::io::{self, AsyncBufReadExt, AsyncWriteExt, BufReader};
use tokio::net::{TcpListener, TcpStream};
<<<<<<< HEAD
use tokio::sync::watch;
use tokio::task::JoinSet;

use argon2::{Algorithm, Argon2, Params, ParamsBuilder, Version};
=======
use tokio::sync::broadcast;
use tokio::task::JoinHandle;
>>>>>>> 9e4b25ca

mod commands;
mod db;
mod models;
mod schema;
mod users;

use commands::Command;
use db::{DbPool, create_user, establish_pool, run_migrations};
use users::hash_password;

async fn shutdown_signal() {
    #[cfg(unix)]
    {
        use tokio::signal::unix::{SignalKind, signal};
        let mut term = signal(SignalKind::terminate()).expect("failed to install SIGTERM handler");
        tokio::select! {
            _ = tokio::signal::ctrl_c() => {},
            _ = term.recv() => {},
        }
    }
    #[cfg(not(unix))]
    {
        tokio::signal::ctrl_c()
            .await
            .expect("failed to install Ctrl-C handler");
    }
}

#[derive(Parser)]
#[command(author, version, about)]
struct Cli {
    /// Address to bind the server to
    #[arg(long, default_value = "0.0.0.0:5500")]
    bind: String,

    /// Path to the SQLite database
    #[arg(long, default_value = "mxd.db")]
    database: String,

    /// Argon2 memory cost in KiB
    #[arg(long, default_value_t = Params::DEFAULT_M_COST)]
    argon2_m_cost: u32,

    /// Argon2 iterations
    #[arg(long, default_value_t = Params::DEFAULT_T_COST)]
    argon2_t_cost: u32,

    /// Argon2 parallelism
    #[arg(long, default_value_t = Params::DEFAULT_P_COST)]
    argon2_p_cost: u32,

    #[command(subcommand)]
    command: Option<Commands>,
}

#[derive(Subcommand)]
enum Commands {
    /// Create a new user in the database
    CreateUser { username: String, password: String },
}

<<<<<<< HEAD
=======

#[cfg(unix)]
async fn shutdown_signal() {
    let mut sigterm =
        tokio::signal::unix::signal(tokio::signal::unix::SignalKind::terminate())
            .expect("failed to install SIGTERM handler");
    tokio::select! {
        _ = tokio::signal::ctrl_c() => {},
        _ = sigterm.recv() => {},
    }
}

#[cfg(not(unix))]
async fn shutdown_signal() {
    tokio::signal::ctrl_c()
        .await
        .expect("failed to install Ctrl-C handler");
}

async fn run_server(listener: TcpListener, pool: DbPool) -> Result<(), Box<dyn Error>> {
    let (shutdown_tx, _) = broadcast::channel::<()>(1);
    let mut tasks: Vec<JoinHandle<()>> = Vec::new();

    loop {
        tokio::select! {
            res = listener.accept() => {
                let (socket, peer) = res?;
                let pool = pool.clone();
                let mut shutdown_rx = shutdown_tx.subscribe();
                tasks.push(tokio::spawn(async move {
                    if let Err(e) = handle_client(socket, peer, pool, &mut shutdown_rx).await {
                        eprintln!("connection error: {}", e);
                    }
                }));
            }
            _ = shutdown_signal() => {
                println!("shutdown signal received");
                break;
            }
        }
    }

    // notify all client tasks to exit
    let _ = shutdown_tx.send(());
    for task in tasks {
        let _ = task.await;
    }

    Ok(())
}

>>>>>>> 9e4b25ca
#[tokio::main]
async fn main() -> Result<(), Box<dyn Error>> {
    let cli = Cli::parse();

    let params = ParamsBuilder::new()
        .m_cost(cli.argon2_m_cost)
        .t_cost(cli.argon2_t_cost)
        .p_cost(cli.argon2_p_cost)
        .build()?;
    let argon2 = Argon2::new(Algorithm::Argon2id, Version::V0x13, params);

    let pool = establish_pool(&cli.database).await;
    {
        let mut conn = pool.get().await.expect("failed to get db connection");
        run_migrations(&mut conn).await?;
    }

    if let Some(Commands::CreateUser { username, password }) = cli.command {
        let hashed = hash_password(&argon2, &password)?;
        let new_user = models::NewUser {
            username: &username,
            password: &hashed,
        };
        let mut conn = pool.get().await.expect("failed to get db connection");
        create_user(&mut conn, &new_user)
            .await
            .expect("failed to create user");
        println!("User {} created", username);
        return Ok(());
    }

    let addr = cli.bind;
    let listener = TcpListener::bind(&addr).await?;
    println!("mxd listening on {}", addr);

<<<<<<< HEAD
    let (shutdown_tx, mut shutdown_rx) = watch::channel(());
    let mut join_set = JoinSet::new();
    let shutdown = shutdown_signal();
    tokio::pin!(shutdown);

    loop {
        tokio::select! {
            _ = &mut shutdown => {
                println!("shutdown signal received");
                break;
            }
            res = listener.accept() => {
                match res {
                    Ok((socket, peer)) => {
                        let pool = pool.clone();
                        let mut rx = shutdown_rx.clone();
                        join_set.spawn(async move {
                            if let Err(e) = handle_client(socket, peer, pool, &mut rx).await {
                                eprintln!("connection error from {}: {}", peer, e);
                            }
                        });
                    }
                    Err(e) => {
                        eprintln!("accept error: {}", e);
                    }
                }
            }
        }
    }

    // notify all tasks to shut down
    let _ = shutdown_tx.send(());

    while let Some(res) = join_set.join_next().await {
        if let Err(e) = res {
            eprintln!("task error: {}", e);
        }
    }

=======
    run_server(listener, pool).await?;
>>>>>>> 9e4b25ca
    Ok(())
}

async fn handle_client(
    socket: TcpStream,
    peer: SocketAddr,
    pool: DbPool,
<<<<<<< HEAD
    shutdown: &mut watch::Receiver<()>,
=======
    shutdown: &mut broadcast::Receiver<()>,
>>>>>>> 9e4b25ca
) -> Result<(), Box<dyn Error>> {
    let (reader, mut writer) = io::split(socket);
    let mut lines = BufReader::new(reader).lines();

    writer.write_all(b"MXD\n").await?;
<<<<<<< HEAD

    // process commands until the client closes the connection or shutdown signal
=======
    // process commands until the client closes the connection or shutdown is requested
>>>>>>> 9e4b25ca
    loop {
        tokio::select! {
            line = lines.next_line() => {
                match line? {
                    Some(line) => {
                        let line = line.trim();
                        if line.is_empty() {
                            continue;
                        }
<<<<<<< HEAD
                        match Command::parse(line) {
                            Ok(cmd) => {
                                cmd.dispatch(peer, &mut writer, pool.clone()).await?;
                            }
                            Err(err) => {
                                writer
                                    .write_all(format!("ERR {}\n", err).as_bytes())
                                    .await?;
=======

                        let mut parts = line.splitn(3, ' ');
                        match parts.next() {
                            Some("LOGIN") => {
                                let (username, password) = match (parts.next(), parts.next()) {
                                    (Some(u), Some(p)) if !u.is_empty() && !p.is_empty() => (u, p),
                                    _ => {
                                        writer.write_all(b"ERR Invalid LOGIN\n").await?;
                                        continue;
                                    }
                                };

                                let hashed = hash_password(password);
                                let mut conn = pool.get().await?;
                                let user = get_user_by_name(&mut conn, username).await?;
                                if user.map(|u| u.password == hashed).unwrap_or(false) {
                                    writer.write_all(b"OK\n").await?;
                                    println!("{} authenticated as {}", peer, username);
                                } else {
                                    writer.write_all(b"FAIL\n").await?;
                                }
                            }
                            _ => {
                                writer.write_all(b"ERR Unknown command\n").await?;
>>>>>>> 9e4b25ca
                            }
                        }
                    }
                    None => break,
                }
            }
<<<<<<< HEAD
            _ = shutdown.changed() => {
=======
            _ = shutdown.recv() => {
>>>>>>> 9e4b25ca
                break;
            }
        }
    }
    Ok(())
}<|MERGE_RESOLUTION|>--- conflicted
+++ resolved
@@ -5,15 +5,10 @@
 
 use tokio::io::{self, AsyncBufReadExt, AsyncWriteExt, BufReader};
 use tokio::net::{TcpListener, TcpStream};
-<<<<<<< HEAD
 use tokio::sync::watch;
 use tokio::task::JoinSet;
 
 use argon2::{Algorithm, Argon2, Params, ParamsBuilder, Version};
-=======
-use tokio::sync::broadcast;
-use tokio::task::JoinHandle;
->>>>>>> 9e4b25ca
 
 mod commands;
 mod db;
@@ -76,60 +71,6 @@
     CreateUser { username: String, password: String },
 }
 
-<<<<<<< HEAD
-=======
-
-#[cfg(unix)]
-async fn shutdown_signal() {
-    let mut sigterm =
-        tokio::signal::unix::signal(tokio::signal::unix::SignalKind::terminate())
-            .expect("failed to install SIGTERM handler");
-    tokio::select! {
-        _ = tokio::signal::ctrl_c() => {},
-        _ = sigterm.recv() => {},
-    }
-}
-
-#[cfg(not(unix))]
-async fn shutdown_signal() {
-    tokio::signal::ctrl_c()
-        .await
-        .expect("failed to install Ctrl-C handler");
-}
-
-async fn run_server(listener: TcpListener, pool: DbPool) -> Result<(), Box<dyn Error>> {
-    let (shutdown_tx, _) = broadcast::channel::<()>(1);
-    let mut tasks: Vec<JoinHandle<()>> = Vec::new();
-
-    loop {
-        tokio::select! {
-            res = listener.accept() => {
-                let (socket, peer) = res?;
-                let pool = pool.clone();
-                let mut shutdown_rx = shutdown_tx.subscribe();
-                tasks.push(tokio::spawn(async move {
-                    if let Err(e) = handle_client(socket, peer, pool, &mut shutdown_rx).await {
-                        eprintln!("connection error: {}", e);
-                    }
-                }));
-            }
-            _ = shutdown_signal() => {
-                println!("shutdown signal received");
-                break;
-            }
-        }
-    }
-
-    // notify all client tasks to exit
-    let _ = shutdown_tx.send(());
-    for task in tasks {
-        let _ = task.await;
-    }
-
-    Ok(())
-}
-
->>>>>>> 9e4b25ca
 #[tokio::main]
 async fn main() -> Result<(), Box<dyn Error>> {
     let cli = Cli::parse();
@@ -165,7 +106,6 @@
     let listener = TcpListener::bind(&addr).await?;
     println!("mxd listening on {}", addr);
 
-<<<<<<< HEAD
     let (shutdown_tx, mut shutdown_rx) = watch::channel(());
     let mut join_set = JoinSet::new();
     let shutdown = shutdown_signal();
@@ -204,10 +144,6 @@
             eprintln!("task error: {}", e);
         }
     }
-
-=======
-    run_server(listener, pool).await?;
->>>>>>> 9e4b25ca
     Ok(())
 }
 
@@ -215,22 +151,13 @@
     socket: TcpStream,
     peer: SocketAddr,
     pool: DbPool,
-<<<<<<< HEAD
     shutdown: &mut watch::Receiver<()>,
-=======
-    shutdown: &mut broadcast::Receiver<()>,
->>>>>>> 9e4b25ca
 ) -> Result<(), Box<dyn Error>> {
     let (reader, mut writer) = io::split(socket);
     let mut lines = BufReader::new(reader).lines();
 
     writer.write_all(b"MXD\n").await?;
-<<<<<<< HEAD
-
     // process commands until the client closes the connection or shutdown signal
-=======
-    // process commands until the client closes the connection or shutdown is requested
->>>>>>> 9e4b25ca
     loop {
         tokio::select! {
             line = lines.next_line() => {
@@ -240,7 +167,6 @@
                         if line.is_empty() {
                             continue;
                         }
-<<<<<<< HEAD
                         match Command::parse(line) {
                             Ok(cmd) => {
                                 cmd.dispatch(peer, &mut writer, pool.clone()).await?;
@@ -248,44 +174,14 @@
                             Err(err) => {
                                 writer
                                     .write_all(format!("ERR {}\n", err).as_bytes())
-                                    .await?;
-=======
 
-                        let mut parts = line.splitn(3, ' ');
-                        match parts.next() {
-                            Some("LOGIN") => {
-                                let (username, password) = match (parts.next(), parts.next()) {
-                                    (Some(u), Some(p)) if !u.is_empty() && !p.is_empty() => (u, p),
-                                    _ => {
-                                        writer.write_all(b"ERR Invalid LOGIN\n").await?;
-                                        continue;
-                                    }
-                                };
-
-                                let hashed = hash_password(password);
-                                let mut conn = pool.get().await?;
-                                let user = get_user_by_name(&mut conn, username).await?;
-                                if user.map(|u| u.password == hashed).unwrap_or(false) {
-                                    writer.write_all(b"OK\n").await?;
-                                    println!("{} authenticated as {}", peer, username);
-                                } else {
-                                    writer.write_all(b"FAIL\n").await?;
-                                }
-                            }
-                            _ => {
-                                writer.write_all(b"ERR Unknown command\n").await?;
->>>>>>> 9e4b25ca
                             }
                         }
                     }
                     None => break,
                 }
             }
-<<<<<<< HEAD
             _ = shutdown.changed() => {
-=======
-            _ = shutdown.recv() => {
->>>>>>> 9e4b25ca
                 break;
             }
         }
