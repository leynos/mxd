--- conflicted
+++ resolved
@@ -73,14 +73,7 @@
         /// # Errors
         /// Returns any error produced by Diesel while running migrations.
         #[must_use = "handle the result"]
-<<<<<<< HEAD
         pub async fn run_migrations(database_url: &str) -> QueryResult<()> {
-=======
-        pub async fn run_migrations(
-            _conn: &mut DbConnection,
-            database_url: &str,
-        ) -> QueryResult<()> {
->>>>>>> bdf14d63
             use diesel::pg::PgConnection;
             use diesel::result::Error as DieselError;
             let url = database_url.to_owned();
@@ -94,7 +87,6 @@
                     })
             })
             .await
-<<<<<<< HEAD
             .map_err(|e| {
                 DieselError::QueryBuilderError(Box::new(std::io::Error::other(e.to_string())))
             })?
@@ -113,11 +105,6 @@
     return run_migrations(url).await;
     #[cfg(feature = "sqlite")]
     return run_migrations(conn).await;
-=======
-            .map_err(|e| DieselError::QueryBuilderError(Box::new(std::io::Error::other(e.to_string()))))?
-        }
-    }
->>>>>>> bdf14d63
 }
 
 /// Verify that `SQLite` supports features required by the application.
@@ -584,14 +571,7 @@
     #[tokio::test]
     async fn test_create_and_get_user() {
         let mut conn = DbConnection::establish(":memory:").await.unwrap();
-<<<<<<< HEAD
         apply_migrations(&mut conn, "").await.unwrap();
-=======
-        #[cfg(feature = "postgres")]
-        run_migrations(&mut conn, ":memory:").await.unwrap();
-        #[cfg(not(feature = "postgres"))]
-        run_migrations(&mut conn).await.unwrap();
->>>>>>> bdf14d63
         let new_user = NewUser {
             username: "alice",
             password: "hash",
@@ -607,14 +587,7 @@
     #[tokio::test]
     async fn test_create_bundle_and_category() {
         let mut conn = DbConnection::establish(":memory:").await.unwrap();
-<<<<<<< HEAD
         apply_migrations(&mut conn, "").await.unwrap();
-=======
-        #[cfg(feature = "postgres")]
-        run_migrations(&mut conn, ":memory:").await.unwrap();
-        #[cfg(not(feature = "postgres"))]
-        run_migrations(&mut conn).await.unwrap();
->>>>>>> bdf14d63
         let bun = NewBundle {
             parent_bundle_id: None,
             name: "Bundle",
