--- conflicted
+++ resolved
@@ -492,13 +492,8 @@
 /// conversion logic at call sites.
 ///
 /// # Errors
-<<<<<<< HEAD
-/// Returns a [`TransactionError`] if any of the parameters exceed the
-/// allowed size when encoded.
-=======
 /// Returns [`TransactionError`] if the inner call to [`encode_params`]
 /// fails, for example when the payload is too large.
->>>>>>> 4cb6283f
 #[must_use = "use the encoded bytes"]
 pub fn encode_vec_params(params: &[(FieldId, Vec<u8>)]) -> Result<Vec<u8>, TransactionError> {
     let borrowed: Vec<(FieldId, &[u8])> = params
