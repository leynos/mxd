use std::collections::HashSet;
use std::time::Duration;

use thiserror::Error;
use tokio::io::{self, AsyncRead, AsyncReadExt, AsyncWrite, AsyncWriteExt};

use crate::field_id::FieldId;
use tokio::time::timeout;

/// Length of a transaction frame header in bytes.
pub const HEADER_LEN: usize = 20;
/// Maximum allowed payload size for a complete transaction.
pub const MAX_PAYLOAD_SIZE: usize = 1024 * 1024; // 1 MiB
/// Maximum data size per frame when writing.
pub const MAX_FRAME_DATA: usize = 32 * 1024; // 32 KiB
/// Default I/O timeout when reading or writing transactions.
pub const IO_TIMEOUT: Duration = Duration::from_secs(5);

async fn read_timeout_exact<R: AsyncRead + Unpin>(
    r: &mut R,
    buf: &mut [u8],
    timeout_dur: Duration,
) -> Result<(), TransactionError> {
    timeout(timeout_dur, r.read_exact(buf))
        .await
        .map_err(|_| TransactionError::Timeout)??;
    Ok(())
}

async fn write_timeout_all<W: AsyncWrite + Unpin>(
    w: &mut W,
    buf: &[u8],
    timeout_dur: Duration,
) -> Result<(), TransactionError> {
    timeout(timeout_dur, w.write_all(buf))
        .await
        .map_err(|_| TransactionError::Timeout)??;
    Ok(())
}

/// Read a big-endian `u32` from the provided byte slice.
///
/// # Errors
/// Returns an error if `buf` is shorter than four bytes.
#[must_use = "handle the result"]
pub fn read_u32(buf: &[u8]) -> Result<u32, TransactionError> {
    if buf.len() < 4 {
        return Err(TransactionError::ShortBuffer);
    }
    Ok(u32::from_be_bytes([buf[0], buf[1], buf[2], buf[3]]))
}

///
/// # Errors
/// Returns an error if `buf` is shorter than two bytes.
#[must_use = "handle the result"]
pub fn read_u16(buf: &[u8]) -> Result<u16, TransactionError> {
    if buf.len() < 2 {
        return Err(TransactionError::ShortBuffer);
    }
    Ok(u16::from_be_bytes([buf[0], buf[1]]))
}

/// Write a big-endian u16 to the provided byte slice.
pub fn write_u16(buf: &mut [u8], val: u16) {
    buf.copy_from_slice(&val.to_be_bytes());
}

/// Write a big-endian u32 to the provided byte slice.
pub fn write_u32(buf: &mut [u8], val: u32) {
    buf.copy_from_slice(&val.to_be_bytes());
}

/// Parsed frame header according to the protocol specification.
#[derive(Debug, Clone, PartialEq, Eq)]
pub struct FrameHeader {
    pub flags: u8,
    pub is_reply: u8,
    pub ty: u16,
    pub id: u32,
    pub error: u32,
    pub total_size: u32,
    pub data_size: u32,
}

impl FrameHeader {
    /// Parse a frame header from a 20-byte buffer.
    #[must_use = "use the returned header"]
    pub fn from_bytes(buf: &[u8; HEADER_LEN]) -> Self {
        Self {
            flags: buf[0],
            is_reply: buf[1],
            ty: u16::from_be_bytes([buf[2], buf[3]]),
            id: u32::from_be_bytes([buf[4], buf[5], buf[6], buf[7]]),
            error: u32::from_be_bytes([buf[8], buf[9], buf[10], buf[11]]),
            total_size: u32::from_be_bytes([buf[12], buf[13], buf[14], buf[15]]),
            data_size: u32::from_be_bytes([buf[16], buf[17], buf[18], buf[19]]),
        }
    }

    /// Write the header to a 20-byte buffer.
    pub fn write_bytes(&self, buf: &mut [u8; HEADER_LEN]) {
        buf[0] = self.flags;
        buf[1] = self.is_reply;
        write_u16(&mut buf[2..4], self.ty);
        write_u32(&mut buf[4..8], self.id);
        write_u32(&mut buf[8..12], self.error);
        write_u32(&mut buf[12..16], self.total_size);
        write_u32(&mut buf[16..20], self.data_size);
    }

    /// Parse a frame header from a byte slice.
    ///
    /// # Errors
    /// Returns an error if the slice is too short or the header fields cannot be read.
    #[must_use = "handle the result"]
    pub fn new(buf: &[u8]) -> Result<Self, TransactionError> {
        if buf.len() < HEADER_LEN {
            return Err(TransactionError::ShortBuffer);
        }
        Ok(Self {
            flags: buf[0],
            is_reply: buf[1],
            ty: read_u16(&buf[2..4])?,
            id: read_u32(&buf[4..8])?,
            error: read_u32(&buf[8..12])?,
            total_size: read_u32(&buf[12..16])?,
            data_size: read_u32(&buf[16..20])?,
        })
    }
}

/// Complete transaction payload assembled from one or more fragments.
#[derive(Debug, Clone, PartialEq, Eq)]
pub struct Transaction {
    pub header: FrameHeader,
    pub payload: Vec<u8>,
}

/// Parse a transaction from a single frame of bytes.
///
/// # Panics
/// Panics if `buf` is shorter than [`HEADER_LEN`], which is checked earlier.
///
/// # Errors
/// Returns an error if the frame is malformed or exceeds size limits.
#[cfg_attr(test, allow(dead_code))]
#[must_use = "handle the result"]
pub fn parse_transaction(buf: &[u8]) -> Result<Transaction, TransactionError> {
    if buf.len() < HEADER_LEN {
        return Err(TransactionError::SizeMismatch);
    }
    let hdr: &[u8; HEADER_LEN] = buf[0..HEADER_LEN].try_into().unwrap();
    let header = FrameHeader::from_bytes(hdr);
    if header.total_size as usize > MAX_PAYLOAD_SIZE {
        return Err(TransactionError::PayloadTooLarge);
    }
    if buf.len() != HEADER_LEN + header.total_size as usize {
        return Err(TransactionError::SizeMismatch);
    }
    let payload = buf[HEADER_LEN..].to_vec();
    let tx = Transaction { header, payload };
    validate_payload(&tx)?;
    Ok(tx)
}

impl Transaction {
    /// Serialize the transaction into a vector of bytes.
    #[cfg_attr(test, allow(dead_code))]
    #[must_use = "use the serialized bytes"]
    pub fn to_bytes(&self) -> Vec<u8> {
        let mut buf = Vec::with_capacity(HEADER_LEN + self.payload.len());
        let mut hdr = [0u8; HEADER_LEN];
        self.header.write_bytes(&mut hdr);
        buf.extend_from_slice(&hdr);
        buf.extend_from_slice(&self.payload);
        buf
    }
}

async fn read_frame<R: AsyncRead + Unpin>(
    rdr: &mut R,
    timeout_dur: Duration,
) -> Result<(FrameHeader, Vec<u8>), TransactionError> {
    let mut hdr_buf = [0u8; HEADER_LEN];
    read_timeout_exact(rdr, &mut hdr_buf, timeout_dur).await?;
    let hdr = FrameHeader::from_bytes(&hdr_buf);
    if hdr.total_size as usize > MAX_PAYLOAD_SIZE || hdr.data_size as usize > MAX_PAYLOAD_SIZE {
        return Err(TransactionError::PayloadTooLarge);
    }
    let mut data = vec![0u8; hdr.data_size as usize];
    read_timeout_exact(rdr, &mut data, timeout_dur).await?;
    Ok((hdr, data))
}

async fn write_frame<W: AsyncWrite + Unpin>(
    wtr: &mut W,
    mut hdr: FrameHeader,
    chunk: &[u8],
    timeout_dur: Duration,
) -> Result<(), TransactionError> {
    hdr.data_size = u32::try_from(chunk.len()).map_err(|_| TransactionError::PayloadTooLarge)?;
    let mut buf = [0u8; HEADER_LEN];
    hdr.write_bytes(&mut buf);
    write_timeout_all(wtr, &buf, timeout_dur).await?;
    write_timeout_all(wtr, chunk, timeout_dur).await
}

/// Errors that can occur when parsing or writing transactions.
#[derive(Debug, Error)]
pub enum TransactionError {
    #[error("invalid flags")] // flags must be zero for v1.8.5
    InvalidFlags,
    #[error("payload too large")]
    PayloadTooLarge,
    #[error("size mismatch")]
    SizeMismatch,
    #[error("duplicate field id {0}")]
    DuplicateField(u16),
    #[error("buffer too short")]
    ShortBuffer,
    #[error("I/O error: {0}")]
    Io(#[from] io::Error),
    #[error("I/O timeout")]
    Timeout,
}

/// Determine whether duplicate instances of the given field id are permitted.
fn duplicate_allowed(fid: FieldId) -> bool {
    matches!(
        fid,
        FieldId::NewsCategory | FieldId::NewsArticle | FieldId::FileName
    )
}

fn check_duplicate(fid: FieldId, seen: &mut HashSet<u16>) -> Result<(), TransactionError> {
    let raw: u16 = fid.into();
    if !duplicate_allowed(fid) && !seen.insert(raw) {
        return Err(TransactionError::DuplicateField(raw));
    }
    Ok(())
}

/// Validate the assembled transaction payload for duplicate fields and length
/// correctness according to the protocol specification.
fn validate_payload(tx: &Transaction) -> Result<(), TransactionError> {
    if tx.header.total_size as usize != tx.payload.len() {
        return Err(TransactionError::SizeMismatch);
    }
    if tx.payload.is_empty() {
        return Ok(());
    }
    if tx.payload.len() < 2 {
        return Err(TransactionError::SizeMismatch);
    }
    let param_count = read_u16(&tx.payload[0..2])? as usize;
    let mut offset = 2;
    let mut seen = HashSet::new();
    for _ in 0..param_count {
        if offset + 4 > tx.payload.len() {
            return Err(TransactionError::SizeMismatch);
        }
        let field_id = read_u16(&tx.payload[offset..offset + 2])?;
        let field_size = read_u16(&tx.payload[offset + 2..offset + 4])? as usize;
        offset += 4;
        if offset + field_size > tx.payload.len() {
            return Err(TransactionError::SizeMismatch);
        }
        let fid = FieldId::from(field_id);
        check_duplicate(fid, &mut seen)?;
        offset += field_size;
    }
    if offset != tx.payload.len() {
        return Err(TransactionError::SizeMismatch);
    }
    Ok(())
}

/// Reader for assembling complete transactions from a byte stream.
pub struct TransactionReader<R> {
    reader: R,
    timeout: Duration,
    max_payload: usize,
}

impl<R> TransactionReader<R>
where
    R: AsyncRead + Unpin,
{
    /// Create a new reader with default timeout and payload limits.
    #[must_use = "create a reader"]
    pub fn new(reader: R) -> Self {
        Self {
            reader,
            timeout: IO_TIMEOUT,
            max_payload: MAX_PAYLOAD_SIZE,
        }
    }

    /// Read the next complete transaction from the underlying reader.
    ///
    /// # Errors
    /// Returns an error if the stream does not contain a valid transaction.
    #[must_use = "handle the result"]
    pub async fn read_transaction(&mut self) -> Result<Transaction, TransactionError> {
        let (first_hdr, mut payload) = read_frame(&mut self.reader, self.timeout).await?;
        let mut header = first_hdr.clone();
        if header.flags != 0 {
            return Err(TransactionError::InvalidFlags);
        }
        if header.total_size as usize > self.max_payload {
            return Err(TransactionError::PayloadTooLarge);
        }
        if header.data_size > header.total_size {
            return Err(TransactionError::SizeMismatch);
        }
        let mut remaining = header.total_size - header.data_size;
        while remaining > 0 {
            let (next_hdr, chunk) = read_frame(&mut self.reader, self.timeout).await?;
            if next_hdr.ty != header.ty
                || next_hdr.id != header.id
                || next_hdr.error != header.error
                || next_hdr.total_size != header.total_size
                || next_hdr.flags != header.flags
                || next_hdr.is_reply != header.is_reply
            {
                return Err(TransactionError::SizeMismatch);
            }
            if next_hdr.data_size > remaining {
                return Err(TransactionError::SizeMismatch);
            }
            payload.extend_from_slice(&chunk);
            remaining -= next_hdr.data_size;
        }
        header.data_size = header.total_size;
        let tx = Transaction { header, payload };
        validate_payload(&tx)?;
        Ok(tx)
    }
}

/// Writer for sending transactions over a byte stream.
pub struct TransactionWriter<W> {
    writer: W,
    timeout: Duration,
    max_frame: usize,
    max_payload: usize,
}

impl<W> TransactionWriter<W>
where
    W: AsyncWrite + Unpin,
{
    /// Create a new writer with default timeout and size limits.
    #[must_use = "create a writer"]
    pub fn new(writer: W) -> Self {
        Self {
            writer,
            timeout: IO_TIMEOUT,
            max_frame: MAX_FRAME_DATA,
            max_payload: MAX_PAYLOAD_SIZE,
        }
    }

    /// Write a transaction to the stream, fragmenting if necessary.
    ///
    /// # Errors
    /// Returns an error if writing to the stream fails or the transaction is invalid.
    #[must_use = "handle the result"]
    pub async fn write_transaction(&mut self, tx: &Transaction) -> Result<(), TransactionError> {
        if tx.header.flags != 0 {
            return Err(TransactionError::InvalidFlags);
        }
        validate_payload(tx)?;
        if tx.header.total_size as usize > self.max_payload {
            return Err(TransactionError::PayloadTooLarge);
        }
        let mut offset = 0usize;
        let header = tx.header.clone();
        if tx.payload.is_empty() {
            write_frame(&mut self.writer, header, &[], self.timeout).await?;
        } else {
            while offset < tx.payload.len() {
                let end = (offset + self.max_frame).min(tx.payload.len());
                write_frame(
                    &mut self.writer,
                    header.clone(),
                    &tx.payload[offset..end],
                    self.timeout,
                )
                .await?;
                offset = end;
            }
        }
        timeout(self.timeout, self.writer.flush())
            .await
            .map_err(|_| TransactionError::Timeout)??;
        Ok(())
    }
}

/// Decode the parameter block of a transaction into a vector of field id/data pairs.
///
/// # Errors
/// Returns an error if the buffer is malformed or shorter than expected.
#[cfg_attr(test, allow(dead_code))]
#[must_use = "handle the result"]
pub fn decode_params(buf: &[u8]) -> Result<Vec<(FieldId, Vec<u8>)>, TransactionError> {
    if buf.is_empty() {
        return Ok(Vec::new());
    }
    if buf.len() < 2 {
        return Err(TransactionError::SizeMismatch);
    }
    // read the parameter count; treat a short buffer as a size mismatch
    let count = read_u16(&buf[0..2]).map_err(|_| TransactionError::SizeMismatch)? as usize;
    let mut offset = 2usize;
    let mut params = Vec::with_capacity(count);
    let mut seen = HashSet::new();
    for _ in 0..count {
        if offset + 4 > buf.len() {
            return Err(TransactionError::SizeMismatch);
        }
        // errors here indicate the buffer length did not match the stated size,
        // so map them to `SizeMismatch`
        let field_id =
            read_u16(&buf[offset..offset + 2]).map_err(|_| TransactionError::SizeMismatch)?;
        let field_size = read_u16(&buf[offset + 2..offset + 4])
            .map_err(|_| TransactionError::SizeMismatch)? as usize;
        offset += 4;
        if offset + field_size > buf.len() {
            return Err(TransactionError::SizeMismatch);
        }
        let fid = FieldId::from(field_id);
        check_duplicate(fid, &mut seen)?;
        params.push((fid, buf[offset..offset + field_size].to_vec()));
        offset += field_size;
    }
    if offset != buf.len() {
        return Err(TransactionError::SizeMismatch);
    }
    Ok(params)
}

/// Decode the parameter block into a map keyed by `FieldId`.
///
/// # Errors
/// Returns an error if the buffer cannot be parsed.
#[must_use = "handle the result"]
pub fn decode_params_map(
    buf: &[u8],
) -> Result<std::collections::HashMap<FieldId, Vec<Vec<u8>>>, TransactionError> {
    let params = decode_params(buf)?;
    let mut map: std::collections::HashMap<FieldId, Vec<Vec<u8>>> =
        std::collections::HashMap::new();
    for (fid, value) in params {
        map.entry(fid).or_default().push(value);
    }
    Ok(map)
}

/// Build a parameter block from field id/data pairs.
///
/// # Errors
/// Returns [`TransactionError::PayloadTooLarge`] if the number of parameters
/// or any data length exceeds `u16::MAX`.
#[cfg_attr(test, allow(dead_code))]
<<<<<<< HEAD
pub fn encode_params(params: &[(FieldId, &[u8])]) -> Result<Vec<u8>, TransactionError> {
=======
#[must_use = "use the encoded bytes"]
pub fn encode_params(params: &[(FieldId, &[u8])]) -> Vec<u8> {
>>>>>>> 2b85a361
    let mut buf = Vec::new();
    buf.extend_from_slice(
        &u16::try_from(params.len())
            .map_err(|_| TransactionError::PayloadTooLarge)?
            .to_be_bytes(),
    );
    for (id, data) in params {
        let raw: u16 = (*id).into();
        buf.extend_from_slice(&raw.to_be_bytes());
        buf.extend_from_slice(
            &u16::try_from(data.len())
                .map_err(|_| TransactionError::PayloadTooLarge)?
                .to_be_bytes(),
        );
        buf.extend_from_slice(data);
    }
    Ok(buf)
}

/// Convenience for encoding a vector of owned parameter values.
///
/// This converts a `&[(FieldId, Vec<u8>)]` slice into the borrowed
/// form expected by [`encode_params`]. It avoids repeating the
/// conversion logic at call sites.
<<<<<<< HEAD
#[must_use]
pub fn encode_vec_params(params: &[(FieldId, Vec<u8>)]) -> Result<Vec<u8>, TransactionError> {
=======
#[must_use = "use the encoded bytes"]
pub fn encode_vec_params(params: &[(FieldId, Vec<u8>)]) -> Vec<u8> {
>>>>>>> 2b85a361
    let borrowed: Vec<(FieldId, &[u8])> = params
        .iter()
        .map(|(id, bytes)| (*id, bytes.as_slice()))
        .collect();
    encode_params(&borrowed)
}

/// Return the first value for `field` in a parameter map as a `String`.
///
/// Returns `Ok(None)` if the field is absent and an error if the bytes are not
/// valid UTF-8.
///
/// # Errors
/// Returns an error if the parameter value is not valid UTF-8.
#[must_use = "handle the result"]
pub fn first_param_string<S: std::hash::BuildHasher>(
    map: &std::collections::HashMap<FieldId, Vec<Vec<u8>>, S>,
    field: FieldId,
) -> Result<Option<String>, &'static str> {
    match map.get(&field).and_then(|v| v.first()) {
        Some(bytes) => Ok(Some(String::from_utf8(bytes.clone()).map_err(|_| "utf8")?)),
        None => Ok(None),
    }
}

/// Return the first value for `field` as a `String` or an error if missing.
///
/// # Errors
/// Returns an error if the field is missing or not valid UTF-8.
#[must_use = "handle the result"]
pub fn required_param_string<S: std::hash::BuildHasher>(
    map: &std::collections::HashMap<FieldId, Vec<Vec<u8>>, S>,
    field: FieldId,
    missing_err: &'static str,
) -> Result<String, &'static str> {
    first_param_string(map, field)?.ok_or(missing_err)
}

/// Decode the first value for `field` as a big-endian `i32`.
///
/// # Errors
/// Returns an error if the field is missing or cannot be parsed as `i32`.
#[must_use = "handle the result"]
pub fn required_param_i32<S: std::hash::BuildHasher>(
    map: &std::collections::HashMap<FieldId, Vec<Vec<u8>>, S>,
    field: FieldId,
    missing_err: &'static str,
    parse_err: &'static str,
) -> Result<i32, &'static str> {
    let bytes = map.get(&field).and_then(|v| v.first()).ok_or(missing_err)?;
    let arr: [u8; 4] = bytes.as_slice().try_into().map_err(|_| parse_err)?;
    Ok(i32::from_be_bytes(arr))
}

/// Decode the first value for `field` as an `i32` if present.
///
/// Returns `Ok(None)` if the parameter is absent and an error if it is present
/// but does not decode as a big-endian `i32`.
///
/// # Errors
/// Returns an error if the value cannot be parsed as `i32`.
#[must_use = "handle the result"]
pub fn first_param_i32<S: std::hash::BuildHasher>(
    map: &std::collections::HashMap<FieldId, Vec<Vec<u8>>, S>,
    field: FieldId,
    parse_err: &'static str,
) -> Result<Option<i32>, &'static str> {
    match map.get(&field).and_then(|v| v.first()) {
        Some(bytes) => {
            let arr: [u8; 4] = bytes.as_slice().try_into().map_err(|_| parse_err)?;
            Ok(Some(i32::from_be_bytes(arr)))
        }
        None => Ok(None),
    }
}<|MERGE_RESOLUTION|>--- conflicted
+++ resolved
@@ -464,13 +464,8 @@
 /// # Errors
 /// Returns [`TransactionError::PayloadTooLarge`] if the number of parameters
 /// or any data length exceeds `u16::MAX`.
-#[cfg_attr(test, allow(dead_code))]
-<<<<<<< HEAD
-pub fn encode_params(params: &[(FieldId, &[u8])]) -> Result<Vec<u8>, TransactionError> {
-=======
 #[must_use = "use the encoded bytes"]
-pub fn encode_params(params: &[(FieldId, &[u8])]) -> Vec<u8> {
->>>>>>> 2b85a361
+pub fn encode_params(params: &[(FieldId, &[u8])]) -> Vec<u8>, TransactionError> {
     let mut buf = Vec::new();
     buf.extend_from_slice(
         &u16::try_from(params.len())
@@ -495,13 +490,8 @@
 /// This converts a `&[(FieldId, Vec<u8>)]` slice into the borrowed
 /// form expected by [`encode_params`]. It avoids repeating the
 /// conversion logic at call sites.
-<<<<<<< HEAD
-#[must_use]
-pub fn encode_vec_params(params: &[(FieldId, Vec<u8>)]) -> Result<Vec<u8>, TransactionError> {
-=======
 #[must_use = "use the encoded bytes"]
-pub fn encode_vec_params(params: &[(FieldId, Vec<u8>)]) -> Vec<u8> {
->>>>>>> 2b85a361
+pub fn encode_vec_params(params: &[(FieldId, Vec<u8>)]) -> Vec<u8>, TransactionError> {
     let borrowed: Vec<(FieldId, &[u8])> = params
         .iter()
         .map(|(id, bytes)| (*id, bytes.as_slice()))
